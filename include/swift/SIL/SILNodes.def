//===--- SILNodes.def - Swift SIL Metaprogramming ---------------*- C++ -*-===//
//
// This source file is part of the Swift.org open source project
//
// Copyright (c) 2014 - 2017 Apple Inc. and the Swift project authors
// Licensed under Apache License v2.0 with Runtime Library Exception
//
// See https://swift.org/LICENSE.txt for license information
// See https://swift.org/CONTRIBUTORS.txt for the list of Swift project authors
//
//===----------------------------------------------------------------------===//
///
/// \file
///
/// This file defines macros used for macro-metaprogramming with SIL nodes. It
/// supports changing how macros expand by #defining an auxillary variable
/// before including SILNodes.def as summarized in the chart below:
///
/// | #define            | Operation                                               |
/// |--------------------+---------------------------------------------------------|
/// | N/A                | Visit single value insts as insts                       |
/// | VALUE              | Visit single value insts as values                      |
/// | ABSTRACT_VALUE     | Visit abstract single value insts as values             |
/// | APPLYSITE_INST     | Visit full and partial apply site insts as apply sites. |
/// | FULLAPPLYSITE_INST | Visit full apply site insts as apply sites.             |
/// | DYNAMICCAST_INST   | Visit dynamic casts as dynamic casts.                   |
///
/// We describe the triggering variables below:
///
/// 1. VALUE(ID, PARENT).
///
///     If defined will cause SingleValueInsts to passed to VALUE(ID, PARENT)
///     instead of to FULL_INST.
///
/// 2. ABSTRACT_VALUE(ID, PARENT).
///
///     If defined this will cause ABSTRACT_SINGLE_VALUE_INST to expand to
///     ABSTRACT_VALUE INSTEAD OF ABSTRACT_INST.
///
/// 3. FULLAPPLYSITE_INST(ID, PARENT).
///
///   If defined this will cause:
///
///       * FULLAPPLYSITE_SINGLE_VALUE_INST,
///       * FULLAPPLYSITE_MULTIPLE_VALUE_INST,
///       * FULLAPPLYSITE_TERMINATOR_INST,
///
///   To expand to FULLAPPLYSITE_INST(ID, PARENT) instead of SINGLE_VALUE_INST,
///   MULTIPLE_VALUE_INST, or TERMINATOR_INST.
///
/// 4. APPLYSITE_INST(ID, PARENT)
///
///   If defined this will cause:
///
///         * APPLYSITE_SINGLE_VALUE_INST
///         * APPLYSITE_MULTIPLE_VALUE_INST
///         * APPLYSITE_TERMINATOR_INST
///
///   to expand to APPLYSITE_INST(ID, PARENT) instead of delegating to
///   SINGLE_VALUE_INST.
///
/// 5. DYNAMICCAST_INST(ID, PARENT)
///
///   If defined this will cause:
///
///         * DYNAMICCAST_SINGLE_VALUE_INST
///         * DYNAMICCAST_TERMINATOR
///         * DYNAMICCAST_NON_VALUE_INST
///
///   To expand to DYNAMICCAST_INST(ID, PARENT) instead of delegating to
///   SINGLE_VALUE_INST, TERMINATOR, or NON_VALUE_INST
///
//===----------------------------------------------------------------------===//

#ifdef APPLYSITE_INST
#ifdef FULLAPPLYSITE_INST
#error "Can not query for apply site and full apply site in one include"
#endif
#endif

/// NODE(ID, PARENT)
///
///   A concrete subclass of SILNode.  ID is the name of the class as well
///   as a member of SILNodeKind.  PARENT is the name of its abstract
///   superclass.
#ifndef NODE
#define NODE(ID, PARENT)
#endif

/// SINGLE_VALUE_INST(ID, TEXTUALNAME, PARENT, MEMBEHAVIOR, MAYRELEASE)
///
///   A concrete subclass of SingleValueInstruction, which inherits from
///   both ValueBase and SILInstruction.  ID is a member of both ValueKind
///   and SILInstructionKind.
#ifndef SINGLE_VALUE_INST
#ifdef VALUE
#define SINGLE_VALUE_INST(ID, NAME, PARENT, MEMBEHAVIOR, MAYRELEASE) \
  VALUE(ID, PARENT)
#else
#define SINGLE_VALUE_INST(ID, NAME, PARENT, MEMBEHAVIOR, MAYRELEASE) \
  FULL_INST(ID, NAME, PARENT, MEMBEHAVIOR, MAYRELEASE)
#endif
#endif

/// DYNAMICCAST_SINGLE_VALUE_INST(ID, TEXTUALNAME, PARENT, MEMBEHAVIOR, MAYRELEASE)
///
/// A SINGLE_VALUE_INST that is a cast instruction. ID is a member of
/// SILDynamicCastKind.
#ifndef DYNAMICCAST_SINGLE_VALUE_INST
#ifdef DYNAMICCAST_INST
#define DYNAMICCAST_SINGLE_VALUE_INST(ID, TEXTUALNAME, PARENT, MEMBEHAVIOR, MAYRELEASE) \
  DYNAMICCAST_INST(ID, TEXTUALNAME)
#else
#define DYNAMICCAST_SINGLE_VALUE_INST(ID, TEXTUALNAME, PARENT, MEMBEHAVIOR, MAYRELEASE) \
  SINGLE_VALUE_INST(ID, TEXTUALNAME, PARENT, MEMBEHAVIOR, MAYRELEASE)
#endif
#endif

/// APPLYSITE_SINGLE_VALUE_INST(ID, TEXTUALNAME, PARENT, MEMBEHAVIOR,
///                             MAYRELEASE)
///
///   A SINGLE_VALUE_INST that is a partial or full apply site. ID is a member
///   of ApplySiteKind.
#ifndef APPLYSITE_SINGLE_VALUE_INST
#ifdef APPLYSITE_INST
#define APPLYSITE_SINGLE_VALUE_INST(ID, NAME, PARENT, MEMBEHAVIOR, MAYRELEASE) \
  APPLYSITE_INST(ID, PARENT)
#else
#define APPLYSITE_SINGLE_VALUE_INST(ID, NAME, PARENT, MEMBEHAVIOR, MAYRELEASE) \
  SINGLE_VALUE_INST(ID, NAME, PARENT, MEMBEHAVIOR, MAYRELEASE)
#endif
#endif

/// FULLAPPLYSITE_SINGLE_VALUE_INST(ID, TEXTUALNAME, PARENT, MEMBEHAVIOR,
///                                 MAYRELEASE)
///
///   A SINGLE_VALUE_INST that is a full apply site. ID is a member of
///   FullApplySiteKind and ApplySiteKind.
#ifndef FULLAPPLYSITE_SINGLE_VALUE_INST
#ifdef FULLAPPLYSITE_INST
#define FULLAPPLYSITE_SINGLE_VALUE_INST(ID, NAME, PARENT, MEMBEHAVIOR, MAYRELEASE) \
  FULLAPPLYSITE_INST(ID, PARENT)
#else
#define FULLAPPLYSITE_SINGLE_VALUE_INST(ID, NAME, PARENT, MEMBEHAVIOR, MAYRELEASE) \
  APPLYSITE_SINGLE_VALUE_INST(ID, NAME, PARENT, MEMBEHAVIOR, MAYRELEASE)
#endif
#endif

/// MULTIPLE_VALUE_INST(Id, TextualName, Parent, MemBehavior, MayRelease)
///
///   A concrete subclass of MultipleValueInstruction. ID is a member of
///   SILInstructionKind. The Node's class name is ID and the name of the base
///   class in the heirarchy is PARENT.
#ifndef MULTIPLE_VALUE_INST
#define MULTIPLE_VALUE_INST(ID, NAME, PARENT, MEMBEHAVIOR, MAYRELEASE) \
  FULL_INST(ID, NAME, PARENT, MEMBEHAVIOR, MAYRELEASE)
#endif

/// APPLYSITE_MULTIPLE_VALUE_INST(ID, TEXTUALNAME, PARENT, MEMBEHAVIOR,
///                               MAYRELEASE)
///
///   A MULTIPLE_VALUE_INST that is additionally either a partial or full apply
///   site. ID is a member of ApplySiteKind.
#ifndef APPLYSITE_MULTIPLE_VALUE_INST
#ifdef APPLYSITE_INST
#define APPLYSITE_MULTIPLE_VALUE_INST(ID, NAME, PARENT, MEMBEHAVIOR, MAYRELEASE) \
  APPLYSITE_INST(ID, PARENT)
#else
#define APPLYSITE_MULTIPLE_VALUE_INST(ID, NAME, PARENT, MEMBEHAVIOR, MAYRELEASE) \
  MULTIPLE_VALUE_INST(ID, NAME, PARENT, MEMBEHAVIOR, MAYRELEASE)
#endif
#endif

/// FULLAPPLYSITE_MULTIPLE_VALUE_INST(ID, TEXTUALNAME, PARENT, MEMBEHAVIOR,
///                                   MAYRELEASE)
///
///   A MULTIPLE_VALUE_INST that is additionally a full apply site. ID is a
///   member of FullApplySiteKind and ApplySiteKind.
#ifndef FULLAPPLYSITE_MULTIPLE_VALUE_INST
#ifdef FULLAPPLYSITE_INST
#define FULLAPPLYSITE_MULTIPLE_VALUE_INST(ID, NAME, PARENT, MEMBEHAVIOR, MAYRELEASE) \
  FULLAPPLYSITE_INST(ID, PARENT)
#else
#define FULLAPPLYSITE_MULTIPLE_VALUE_INST(ID, NAME, PARENT, MEMBEHAVIOR, MAYRELEASE) \
  APPLYSITE_MULTIPLE_VALUE_INST(ID, NAME, PARENT, MEMBEHAVIOR, MAYRELEASE)
#endif
#endif

/// MULTIPLE_VALUE_INST_RESULT(ID, PARENT)
///
///   A concrete subclass of MultipleValueInstructionResult. ID is a member of
///   ValueKind. The Node's class name is ID and the name of the base class in
///   the heirarchy is PARENT.
#ifndef MULTIPLE_VALUE_INST_RESULT
#define MULTIPLE_VALUE_INST_RESULT(ID, PARENT) VALUE(ID, PARENT)
#endif

/// VALUE(ID, PARENT)
///
///   A concrete subclass of ValueBase.  ID is a member of ValueKind.
///   ID is a member of ValueKind.  The node's class name is
///   Id, and the name of its base class (in the SILValue hierarchy) is Parent.
#ifndef VALUE
#define VALUE(ID, PARENT) NODE(ID, PARENT)
#endif

/// ARGUMENT(ID, PARENT)
///
///   A concrete subclass of SILArgument, which is a subclass of ValueBase.
#ifndef ARGUMENT
#define ARGUMENT(ID, PARENT) VALUE(ID, PARENT)
#endif

/// INST(ID, PARENT)
///
///   A concrete subclass of SILInstruction.  ID is a member of
///   SILInstructionKind.
#ifndef INST
#define INST(ID, PARENT) NODE(ID, PARENT)
#endif

/// FULL_INST(ID, NAME, PARENT, MEMBEHAVIOR, MAYRELEASE)
///
///   A macro which includes a bunch of secondary information about
///   an instruction.  In addition to the information from INST:
///
///   NAME is the name of the instruction in SIL assembly.
///   The argument will be a bare identifier, not a string literal.
///
///   MEMBEHAVIOR is an enum value that reflects the memory behavior of
///   the instruction.
///
///   MAYRELEASE indicates whether the execution of the
///   instruction may result in memory being released.
#ifndef FULL_INST
#define FULL_INST(ID, NAME, PARENT, MEMBEHAVIOR, MAYRELEASE) INST(ID, PARENT)
#endif

/// NON_VALUE_INST(ID, NAME, PARENT, MEMBEHAVIOR, MAYRELEASE)
///
///   ID is a SILInstructionKind and the name of a subclass of SILInstruction
///   that does not inherit from ValueBase.
#ifndef NON_VALUE_INST
#define NON_VALUE_INST(ID, NAME, PARENT, MEMBEHAVIOR, MAYRELEASE) \
  FULL_INST(ID, NAME, PARENT, MEMBEHAVIOR, MAYRELEASE)
#endif

#ifndef DYNAMICCAST_NON_VALUE_INST
#ifdef DYNAMICCAST_INST
#define DYNAMICCAST_NON_VALUE_INST(ID, NAME, PARENT, MEMBEHAVIOR, MAYRELEASE) \
  DYNAMICCAST_INST(ID, NAME)
#else
#define DYNAMICCAST_NON_VALUE_INST(ID, NAME, PARENT, MEMBEHAVIOR, MAYRELEASE) \
  NON_VALUE_INST(ID, NAME, PARENT, MEMBEHAVIOR, MAYRELEASE)
#endif
#endif

/// TERMINATOR(ID, NAME, PARENT, MEMBEHAVIOR, MAYRELEASE)
///
///   ID is a member of TerminatorKind and the name of a subclass of TermInst.
#ifndef TERMINATOR
#define TERMINATOR(ID, NAME, PARENT, MEMBEHAVIOR, MAYRELEASE) \
  NON_VALUE_INST(ID, NAME, PARENT, MEMBEHAVIOR, MAYRELEASE)
#endif

/// DYNAMICCAST_TERMINATOR(ID, TEXTUAL_NAME, PARENT, MEMBEHAVIOR, MAYRELEASE)
///
///   A terminator that casts its inputs. ID is a member of SILDynamicCastKind.
#ifndef DYNAMICCAST_TERMINATOR
#ifdef DYNAMICCAST_INST
#define DYNAMICCAST_TERMINATOR(ID, TEXTUAL_NAME, PARENT, MEMBEHAVIOR, MAYRELEASE) \
  DYNAMICCAST_INST(ID, TEXTUAL_NAME)
#else
#define DYNAMICCAST_TERMINATOR(ID, TEXTUAL_NAME, PARENT, MEMBEHAVIOR, MAYRELEASE) \
  TERMINATOR(ID, TEXTUAL_NAME, PARENT, MEMBEHAVIOR, MAYRELEASE)
#endif
#endif

/// APPLYSITE_TERMINATOR_INST(ID, NAME, PARENT, MEMBEHAVIOR, MAYRELEASE)
///
/// ID is a member of ApplySiteKind, TerminatorKind, and ApplySiteKind and name
/// of a subclass of TermInst.
#ifndef APPLYSITE_TERMINATOR_INST
#ifdef APPLYSITE_INST
#define APPLYSITE_TERMINATOR_INST(ID, NAME, PARENT, MEMBEHAVIOR, MAYRELEASE) \
  APPLYSITE_INST(ID, NAME)
#else
#define APPLYSITE_TERMINATOR_INST(ID, NAME, PARENT, MEMBEHAVIOR, MAYRELEASE) \
  TERMINATOR(ID, NAME, PARENT, MEMBEHAVIOR, MAYRELEASE)
#endif
#endif

/// FULLAPPLYSITE_TERMINATOR(ID, NAME, PARENT, MEMBEHAVIOR, MAYRELEASE)
///
/// ID is a member of FullApplySiteKind, TerminatorKind, and ApplySiteKind and
/// name of a subclass of TermInst.
#ifndef FULLAPPLYSITE_TERMINATOR_INST
#ifdef FULLAPPLYSITE_INST
#define FULLAPPLYSITE_TERMINATOR_INST(ID, NAME, PARENT, MEMBEHAVIOR, MAYRELEASE) \
  FULLAPPLYSITE_INST(ID, PARENT)
#else
#define FULLAPPLYSITE_TERMINATOR_INST(ID, NAME, PARENT, MEMBEHAVIOR, MAYRELEASE) \
  APPLYSITE_TERMINATOR_INST(ID, NAME, PARENT, MEMBEHAVIOR, MAYRELEASE)
#endif
#endif

/// ABSTRACT_NODE(ID, PARENT)
///
///   An abstract class in the SILNode hierarchy.   It does not have an
///   enumerator in SILNodeKind and is never the most-derived type of a
///   node.  ID is the name of the class.
///
///   PARENT is the name of its abstract superclass in the node
///   hierarchy, which will be either a subject of an ABSTRACT_NODE
///   entry or SILNode.  SingleValueInstruction considers its superclass
///   to be SILInstruction for the purposes of the node hierarchy.
#ifndef ABSTRACT_NODE
#define ABSTRACT_NODE(ID, PARENT)
#endif

// Handle SingleValueInstruction.
#ifdef ABSTRACT_VALUE
#define ABSTRACT_VALUE_AND_INST(ID, VALUE_PARENT, INST_PARENT) \
  ABSTRACT_VALUE(ID, VALUE_PARENT)
#else
#define ABSTRACT_VALUE_AND_INST(ID, VALUE_PARENT, INST_PARENT) \
  ABSTRACT_INST(ID, INST_PARENT)
#endif

/// ABSTRACT_SINGLE_VALUE_INST(ID, PARENT)
///
///   An abstract subclass of SingleValueInstruction, which is therefore
///   in both the ValueBase and SILInstruction hierarchies.
#ifndef ABSTRACT_SINGLE_VALUE_INST
#ifdef ABSTRACT_VALUE
#define ABSTRACT_SINGLE_VALUE_INST(ID, PARENT) ABSTRACT_VALUE(ID, PARENT)
#else
#define ABSTRACT_SINGLE_VALUE_INST(ID, PARENT) ABSTRACT_INST(ID, PARENT)
#endif
#endif

/// ABSTRACT_VALUE(ID, PARENT)
///
///   An abstract class in the ValueBase hierarchy.   It does not have an
///   enumerator in ValueKind and is never the most-derived type of a
///   node.  ID is the name of the class.
///
///   PARENT is the name of its abstract superclass in the ValueBase
///   hierarchy, which be either a subject of an ABSTRACT_VALUE
///   entry or ValueBase.
#ifndef ABSTRACT_VALUE
#define ABSTRACT_VALUE(ID, PARENT) ABSTRACT_NODE(ID, PARENT)
#endif

/// ABSTRACT_INST(ID, PARENT)
///
///   An abstract class in the SILInstruction hierarchy.   It does not
///   enumerator in SILInstructionKind and is never the most-derived type
///   of a node.  ID is the name of the class.
///
///   PARENT is the name of its abstract superclass in the SILInstruction
///   hierarchy, which be either a subject of an ABSTRACT_INST
///   entry or SILInstruction.
#ifndef ABSTRACT_INST
#define ABSTRACT_INST(ID, PARENT) ABSTRACT_NODE(ID, PARENT)
#endif

/// NODE_RANGE(ID, PARENT)
///
///   The enumerator range of an abstract class in the SILNode hierarchy.
///   This will always appear right after the last member of the class.
#ifndef NODE_RANGE
#define NODE_RANGE(ID, FIRST, LAST)
#endif

#ifndef SINGLE_VALUE_INST_RANGE
#ifdef VALUE_RANGE
#define SINGLE_VALUE_INST_RANGE(ID, FIRST, LAST) VALUE_RANGE(ID, FIRST, LAST)
#else
#define SINGLE_VALUE_INST_RANGE(ID, FIRST, LAST) INST_RANGE(ID, FIRST, LAST)
#endif
#endif

/// VALUE_RANGE(ID, PARENT)
///
///   The enumerator range of an abstract class in the ValueBase hierarchy.
#ifndef VALUE_RANGE
#define VALUE_RANGE(ID, FIRST, LAST) NODE_RANGE(ID, FIRST, LAST)
#endif

/// ARGUMENT_RANGE(ID, FIRST, LAST)
///
///   The enumerator range of an abstract class in the SILArgument
///   hierarchy.
#ifndef ARGUMENT_RANGE
#define ARGUMENT_RANGE(ID, FIRST, LAST) VALUE_RANGE(ID, FIRST, LAST)
#endif

/// INST_RANGE(ID, PARENT)
///
///   The enumerator range of an abstract class in the SILInstruction
///   hierarchy.
#ifndef INST_RANGE
#define INST_RANGE(ID, FIRST, LAST) NODE_RANGE(ID, FIRST, LAST)
#endif

ABSTRACT_NODE(ValueBase, SILNode)

ABSTRACT_VALUE(SILArgument, ValueBase)
  ARGUMENT(SILPhiArgument, SILArgument)
  ARGUMENT(SILFunctionArgument, SILArgument)
  ARGUMENT_RANGE(SILArgument, SILPhiArgument, SILFunctionArgument)

ABSTRACT_VALUE(MultipleValueInstructionResult, ValueBase)
  MULTIPLE_VALUE_INST_RESULT(BeginApplyResult, MultipleValueInstructionResult)
  MULTIPLE_VALUE_INST_RESULT(DestructureStructResult, MultipleValueInstructionResult)
  MULTIPLE_VALUE_INST_RESULT(DestructureTupleResult, MultipleValueInstructionResult)
  VALUE_RANGE(MultipleValueInstructionResult, BeginApplyResult, DestructureTupleResult)

VALUE(SILUndef, ValueBase)

ABSTRACT_NODE(SILInstruction, SILNode)

ABSTRACT_VALUE_AND_INST(SingleValueInstruction, ValueBase, SILInstruction)
  // Allocation instructions.
  ABSTRACT_SINGLE_VALUE_INST(AllocationInst, SingleValueInstruction)
    SINGLE_VALUE_INST(AllocStackInst, alloc_stack,
                      AllocationInst, None, DoesNotRelease)
    SINGLE_VALUE_INST(AllocRefInst, alloc_ref,
                      AllocationInst, None, DoesNotRelease)
    SINGLE_VALUE_INST(AllocRefDynamicInst, alloc_ref_dynamic,
                      AllocationInst, None, DoesNotRelease)
    SINGLE_VALUE_INST(AllocValueBufferInst, alloc_value_buffer,
                      AllocationInst, None, DoesNotRelease)
    SINGLE_VALUE_INST(AllocBoxInst, alloc_box,
                      AllocationInst, None, DoesNotRelease)
    SINGLE_VALUE_INST(AllocExistentialBoxInst, alloc_existential_box,
                      AllocationInst, MayWrite, DoesNotRelease)
    SINGLE_VALUE_INST_RANGE(AllocationInst, AllocStackInst, AllocExistentialBoxInst)

  ABSTRACT_SINGLE_VALUE_INST(IndexingInst, SingleValueInstruction)
    SINGLE_VALUE_INST(IndexAddrInst, index_addr,
                      IndexingInst, None, DoesNotRelease)
    SINGLE_VALUE_INST(TailAddrInst, tail_addr,
                      IndexingInst, None, DoesNotRelease)
    SINGLE_VALUE_INST(IndexRawPointerInst, index_raw_pointer,
                      IndexingInst, None, DoesNotRelease)
    SINGLE_VALUE_INST_RANGE(IndexingInst, IndexAddrInst, IndexRawPointerInst)

  // Literals
  ABSTRACT_SINGLE_VALUE_INST(LiteralInst, SingleValueInstruction)
    SINGLE_VALUE_INST(FunctionRefInst, function_ref,
                      LiteralInst, None, DoesNotRelease)
    SINGLE_VALUE_INST(DynamicFunctionRefInst, dynamic_function_ref,
                      LiteralInst, None, DoesNotRelease)
    SINGLE_VALUE_INST(PreviousDynamicFunctionRefInst, prev_dynamic_function_ref,
                      LiteralInst, None, DoesNotRelease)
    SINGLE_VALUE_INST(GlobalAddrInst, global_addr,
                      LiteralInst, None, DoesNotRelease)
    SINGLE_VALUE_INST(GlobalValueInst, global_value,
                      LiteralInst, None, DoesNotRelease)
    SINGLE_VALUE_INST(IntegerLiteralInst, integer_literal,
                      LiteralInst, None, DoesNotRelease)
    SINGLE_VALUE_INST(FloatLiteralInst, float_literal,
                      LiteralInst, None, DoesNotRelease)
    SINGLE_VALUE_INST(StringLiteralInst, string_literal,
                      LiteralInst, None, DoesNotRelease)
    SINGLE_VALUE_INST_RANGE(LiteralInst, FunctionRefInst, StringLiteralInst)

  // Dynamic Dispatch
  ABSTRACT_SINGLE_VALUE_INST(MethodInst, SingleValueInstruction)
    SINGLE_VALUE_INST(ClassMethodInst, class_method,
                      MethodInst, None, DoesNotRelease)
    SINGLE_VALUE_INST(SuperMethodInst, super_method,
                      MethodInst, None, DoesNotRelease)
    SINGLE_VALUE_INST(ObjCMethodInst, objc_method,
                      MethodInst, None, DoesNotRelease)
    SINGLE_VALUE_INST(ObjCSuperMethodInst, objc_super_method,
                      MethodInst, None, DoesNotRelease)
    SINGLE_VALUE_INST(WitnessMethodInst, witness_method,
                      MethodInst, None, DoesNotRelease)
    SINGLE_VALUE_INST_RANGE(MethodInst, ClassMethodInst, WitnessMethodInst)

  // Conversions
  ABSTRACT_SINGLE_VALUE_INST(ConversionInst, SingleValueInstruction)
    SINGLE_VALUE_INST(UpcastInst, upcast,
                      ConversionInst, None, DoesNotRelease)
    SINGLE_VALUE_INST(AddressToPointerInst, address_to_pointer,
                      ConversionInst, None, DoesNotRelease)
    SINGLE_VALUE_INST(PointerToAddressInst, pointer_to_address,
                      ConversionInst, None, DoesNotRelease)
    SINGLE_VALUE_INST(UncheckedRefCastInst, unchecked_ref_cast,
                      ConversionInst, None, DoesNotRelease)
    SINGLE_VALUE_INST(UncheckedAddrCastInst, unchecked_addr_cast,
                      ConversionInst, None, DoesNotRelease)
    SINGLE_VALUE_INST(UncheckedTrivialBitCastInst, unchecked_trivial_bit_cast,
                      ConversionInst, None, DoesNotRelease)
    SINGLE_VALUE_INST(UncheckedBitwiseCastInst, unchecked_bitwise_cast,
                      ConversionInst, None, DoesNotRelease)
    SINGLE_VALUE_INST(RefToRawPointerInst, ref_to_raw_pointer,
                      ConversionInst, None, DoesNotRelease)
    SINGLE_VALUE_INST(RawPointerToRefInst, raw_pointer_to_ref,
                      ConversionInst, None, DoesNotRelease)
#define LOADABLE_REF_STORAGE(Name, name, ...) \
    SINGLE_VALUE_INST(RefTo##Name##Inst, ref_to_##name, \
                      ConversionInst, None, DoesNotRelease) \
    SINGLE_VALUE_INST(Name##ToRefInst, name##_to_ref, \
                      ConversionInst, None, DoesNotRelease)
#include "swift/AST/ReferenceStorage.def"
    SINGLE_VALUE_INST(ConvertFunctionInst, convert_function,
                      ConversionInst, None, DoesNotRelease)
    SINGLE_VALUE_INST(ConvertEscapeToNoEscapeInst, convert_escape_to_noescape,
                      ConversionInst, None, DoesNotRelease)
    SINGLE_VALUE_INST(ThinFunctionToPointerInst, thin_function_to_pointer,
                      ConversionInst, None, DoesNotRelease)
    SINGLE_VALUE_INST(PointerToThinFunctionInst, pointer_to_thin_function,
                      ConversionInst, None, DoesNotRelease)
    SINGLE_VALUE_INST(RefToBridgeObjectInst, ref_to_bridge_object,
                      ConversionInst, None, DoesNotRelease)
    SINGLE_VALUE_INST(BridgeObjectToRefInst, bridge_object_to_ref,
                      ConversionInst, None, DoesNotRelease)
    SINGLE_VALUE_INST(BridgeObjectToWordInst, bridge_object_to_word,
                      ConversionInst, None, DoesNotRelease)
    SINGLE_VALUE_INST(ThinToThickFunctionInst, thin_to_thick_function,
                      ConversionInst, None, DoesNotRelease)
    SINGLE_VALUE_INST(ThickToObjCMetatypeInst, thick_to_objc_metatype,
                      ConversionInst, None, DoesNotRelease)
    SINGLE_VALUE_INST(ObjCToThickMetatypeInst, objc_to_thick_metatype,
                      ConversionInst, None, DoesNotRelease)
    SINGLE_VALUE_INST(ObjCMetatypeToObjectInst, objc_metatype_to_object,
                      ConversionInst, None, DoesNotRelease)
    SINGLE_VALUE_INST(ObjCExistentialMetatypeToObjectInst, objc_existential_metatype_to_object,
                      ConversionInst, None, DoesNotRelease)
    // unconditional_checked_cast_value reads the source value and produces
    // a new value with a potentially different representation.
    DYNAMICCAST_SINGLE_VALUE_INST(UnconditionalCheckedCastValueInst, unconditional_checked_cast_value,
                      ConversionInst, MayRead, MayRelease)
    // unconditional_checked_cast_inst is only MayRead to prevent a subsequent
    // release of the cast's source from being hoisted above the cast:
    // retain X
    // Y = unconditional_checked_cast_inst X
    // _ = Y
    // release X // This release cannot be reordered with the cast.
    //
    // With Semantic SIL, this pattern of unbalanced retain/release
    // should never happen.  Since unconditional_checked_cast is a
    // scalar cast that doesn't affect the value's representation, its
    // side effect can then be modeled as None.
    DYNAMICCAST_SINGLE_VALUE_INST(UnconditionalCheckedCastInst, unconditional_checked_cast,
                      ConversionInst, MayRead, DoesNotRelease)
    SINGLE_VALUE_INST_RANGE(ConversionInst, UpcastInst, UnconditionalCheckedCastInst)

  SINGLE_VALUE_INST(ClassifyBridgeObjectInst, classify_bridge_object,
                    SingleValueInstruction, None, DoesNotRelease)
  SINGLE_VALUE_INST(ValueToBridgeObjectInst, value_to_bridge_object,
                    SingleValueInstruction, None, DoesNotRelease)
  SINGLE_VALUE_INST(MarkDependenceInst, mark_dependence,
                    SingleValueInstruction, None, DoesNotRelease)
  SINGLE_VALUE_INST(CopyBlockInst, copy_block,
                    SingleValueInstruction, MayHaveSideEffects, DoesNotRelease)
  SINGLE_VALUE_INST(CopyBlockWithoutEscapingInst, copy_block_without_escaping,
                    SingleValueInstruction, MayHaveSideEffects, DoesNotRelease)
  SINGLE_VALUE_INST(CopyValueInst, copy_value,
                    SingleValueInstruction, MayHaveSideEffects, DoesNotRelease)
#define UNCHECKED_REF_STORAGE(Name, name, ...) \
  SINGLE_VALUE_INST(Copy##Name##ValueInst, copy_##name##_value, \
                    SingleValueInstruction, MayHaveSideEffects, DoesNotRelease)
#define ALWAYS_OR_SOMETIMES_LOADABLE_CHECKED_REF_STORAGE(Name, name, ...) \
  SINGLE_VALUE_INST(Copy##Name##ValueInst, copy_##name##_value, \
                    SingleValueInstruction, MayHaveSideEffects, DoesNotRelease)
#include "swift/AST/ReferenceStorage.def"
  SINGLE_VALUE_INST(UncheckedOwnershipConversionInst, unchecked_ownership_conversion,
                    SingleValueInstruction, MayHaveSideEffects, MayRelease)

  // IsUnique does not actually write to memory but should be modeled
  // as such. Its operand is a pointer to an object reference. The
  // optimizer should not assume that the same object is pointed to after
  // the isUnique instruction. It appears to write a new object reference.
  SINGLE_VALUE_INST(IsUniqueInst, is_unique,
                    SingleValueInstruction, MayHaveSideEffects, DoesNotRelease)

  SINGLE_VALUE_INST(IsEscapingClosureInst, is_escaping_closure,
                    SingleValueInstruction, MayRead, DoesNotRelease)

  // Accessing memory
  SINGLE_VALUE_INST(LoadInst, load,
                    SingleValueInstruction, MayRead, DoesNotRelease)
  SINGLE_VALUE_INST(LoadBorrowInst, load_borrow,
                    SingleValueInstruction, MayRead, DoesNotRelease)
  SINGLE_VALUE_INST(BeginBorrowInst, begin_borrow,
                    SingleValueInstruction, MayHaveSideEffects, DoesNotRelease)
  SINGLE_VALUE_INST(StoreBorrowInst, store_borrow,
                    SILInstruction, MayWrite, DoesNotRelease)
  SINGLE_VALUE_INST(BeginAccessInst, begin_access,
                    SingleValueInstruction, MayHaveSideEffects, DoesNotRelease)
#define NEVER_OR_SOMETIMES_LOADABLE_CHECKED_REF_STORAGE(Name, name, ...) \
  SINGLE_VALUE_INST(Load##Name##Inst, load_##name, \
                    SingleValueInstruction, MayRead, DoesNotRelease)
#include "swift/AST/ReferenceStorage.def"
  SINGLE_VALUE_INST(MarkUninitializedInst, mark_uninitialized,
                    SingleValueInstruction, None, DoesNotRelease)
  SINGLE_VALUE_INST(ProjectValueBufferInst, project_value_buffer,
                    SingleValueInstruction, MayRead, DoesNotRelease)
  SINGLE_VALUE_INST(ProjectBoxInst, project_box,
                    SingleValueInstruction, None, DoesNotRelease)
  SINGLE_VALUE_INST(ProjectExistentialBoxInst, project_existential_box,
                    SingleValueInstruction, None, DoesNotRelease)

  // Function Application
  FULLAPPLYSITE_SINGLE_VALUE_INST(ApplyInst, apply,
                                  SingleValueInstruction, MayHaveSideEffects, MayRelease)
  SINGLE_VALUE_INST(BuiltinInst, builtin,
                    SingleValueInstruction, MayHaveSideEffects, MayRelease)
  APPLYSITE_SINGLE_VALUE_INST(PartialApplyInst, partial_apply,
                              SingleValueInstruction, MayHaveSideEffects, DoesNotRelease)

  // Metatypes
  SINGLE_VALUE_INST(MetatypeInst, metatype,
                    SingleValueInstruction, None, DoesNotRelease)
  SINGLE_VALUE_INST(ValueMetatypeInst, value_metatype,
                    SingleValueInstruction, MayRead, DoesNotRelease)
  SINGLE_VALUE_INST(ExistentialMetatypeInst, existential_metatype,
                    SingleValueInstruction, MayRead, DoesNotRelease)
  SINGLE_VALUE_INST(ObjCProtocolInst, objc_protocol,
                    SingleValueInstruction, None, DoesNotRelease)

  // Aggregate Types
  SINGLE_VALUE_INST(ObjectInst, object,
                    SingleValueInstruction, None, DoesNotRelease)
  SINGLE_VALUE_INST(TupleInst, tuple,
                    SingleValueInstruction, None, DoesNotRelease)
  SINGLE_VALUE_INST(TupleExtractInst, tuple_extract,
                    SingleValueInstruction, None, DoesNotRelease)
  SINGLE_VALUE_INST(TupleElementAddrInst, tuple_element_addr,
                    SingleValueInstruction, None, DoesNotRelease)
  SINGLE_VALUE_INST(StructInst, struct,
                    SingleValueInstruction, None, DoesNotRelease)
  SINGLE_VALUE_INST(StructExtractInst, struct_extract,
                    SingleValueInstruction, None, DoesNotRelease)
  SINGLE_VALUE_INST(StructElementAddrInst, struct_element_addr,
                    SingleValueInstruction, None, DoesNotRelease)
  SINGLE_VALUE_INST(RefElementAddrInst, ref_element_addr,
                    SingleValueInstruction, None, DoesNotRelease)
  SINGLE_VALUE_INST(RefTailAddrInst, ref_tail_addr,
                    SingleValueInstruction, None, DoesNotRelease)

  // Enums
  SINGLE_VALUE_INST(EnumInst, enum,
                    SingleValueInstruction, None, DoesNotRelease)
  SINGLE_VALUE_INST(UncheckedEnumDataInst, unchecked_enum_data,
                    SingleValueInstruction, None, DoesNotRelease)
  SINGLE_VALUE_INST(InitEnumDataAddrInst, init_enum_data_addr,
                    SingleValueInstruction, None, DoesNotRelease)
  SINGLE_VALUE_INST(UncheckedTakeEnumDataAddrInst, unchecked_take_enum_data_addr,
                    SingleValueInstruction, MayWrite, DoesNotRelease)
  SINGLE_VALUE_INST(SelectEnumInst, select_enum,
                    SingleValueInstruction, None, DoesNotRelease)
  SINGLE_VALUE_INST(SelectEnumAddrInst, select_enum_addr,
                    SingleValueInstruction, MayRead, DoesNotRelease)
  SINGLE_VALUE_INST(SelectValueInst, select_value,
                    SingleValueInstruction, None, DoesNotRelease)

  // Protocol and Protocol Composition Types
  SINGLE_VALUE_INST(InitExistentialAddrInst, init_existential_addr,
                    SingleValueInstruction, MayWrite, DoesNotRelease)
  SINGLE_VALUE_INST(InitExistentialValueInst, init_existential_value,
                    SingleValueInstruction, MayWrite, DoesNotRelease)
  SINGLE_VALUE_INST(OpenExistentialAddrInst, open_existential_addr,
                    SingleValueInstruction, MayRead, DoesNotRelease)
  SINGLE_VALUE_INST(InitExistentialRefInst, init_existential_ref,
                    SingleValueInstruction, None, DoesNotRelease)
  SINGLE_VALUE_INST(OpenExistentialRefInst, open_existential_ref,
                    SingleValueInstruction, None, DoesNotRelease)
  SINGLE_VALUE_INST(InitExistentialMetatypeInst, init_existential_metatype,
                    SingleValueInstruction, None, DoesNotRelease)
  SINGLE_VALUE_INST(OpenExistentialMetatypeInst, open_existential_metatype,
                    SingleValueInstruction, None, DoesNotRelease)
  SINGLE_VALUE_INST(OpenExistentialBoxInst, open_existential_box,
                    SingleValueInstruction, MayRead, DoesNotRelease)
  SINGLE_VALUE_INST(OpenExistentialValueInst, open_existential_value,
                    SingleValueInstruction, MayRead, DoesNotRelease)
  SINGLE_VALUE_INST(OpenExistentialBoxValueInst, open_existential_box_value,
                    SingleValueInstruction, MayRead, DoesNotRelease)

  // Blocks
  SINGLE_VALUE_INST(ProjectBlockStorageInst, project_block_storage,
                    SingleValueInstruction, None, DoesNotRelease)
  SINGLE_VALUE_INST(InitBlockStorageHeaderInst, init_block_storage_header,
                    SingleValueInstruction, None, DoesNotRelease)

  // SWIFT_ENABLE_TENSORFLOW
  // Differentiable programming
  SINGLE_VALUE_INST(DifferentiableFunctionInst, differentiable_function,
                    SingleValueInstruction, None, DoesNotRelease)
  SINGLE_VALUE_INST(LinearFunctionInst, linear_function,
                    SingleValueInstruction, None, DoesNotRelease)
  SINGLE_VALUE_INST(DifferentiableFunctionExtractInst,
                    differentiable_function_extract,
                    SingleValueInstruction, None, DoesNotRelease)
  SINGLE_VALUE_INST(LinearFunctionExtractInst,
                    linear_function_extract,
                    SingleValueInstruction, None, DoesNotRelease)
  SINGLE_VALUE_INST(DifferentiabilityWitnessFunctionInst,
                    differentiability_witness_function,
                    SingleValueInstruction, None, DoesNotRelease)
<<<<<<< HEAD
=======
  // SWIFT_ENABLE_TENSORFLOW END
>>>>>>> 5c03b64e

  // Key paths
  // TODO: The only "side effect" is potentially retaining the returned key path
  // object; is there a more specific effect?
  SINGLE_VALUE_INST(KeyPathInst, keypath,
                    SingleValueInstruction, MayHaveSideEffects, DoesNotRelease)

  SINGLE_VALUE_INST_RANGE(SingleValueInstruction, AllocStackInst, KeyPathInst)

NODE_RANGE(ValueBase, SILPhiArgument, KeyPathInst)

// Terminators
ABSTRACT_INST(TermInst, SILInstruction)
  TERMINATOR(UnreachableInst, unreachable,
             TermInst, None, DoesNotRelease)
  TERMINATOR(ReturnInst, return,
             TermInst, None, DoesNotRelease)
  TERMINATOR(ThrowInst, throw,
             TermInst, None, DoesNotRelease)
  TERMINATOR(YieldInst, yield,
             TermInst, MayHaveSideEffects, MayRelease)
  TERMINATOR(UnwindInst, unwind,
             TermInst, None, DoesNotRelease)
  FULLAPPLYSITE_TERMINATOR_INST(TryApplyInst, try_apply,
                                TermInst, MayHaveSideEffects, MayRelease)
  TERMINATOR(BranchInst, br,
             TermInst, None, DoesNotRelease)
  TERMINATOR(CondBranchInst, cond_br,
             TermInst, None, DoesNotRelease)
  TERMINATOR(SwitchValueInst, switch_value,
             TermInst, None, DoesNotRelease)
  TERMINATOR(SwitchEnumInst, switch_enum,
             TermInst, None, DoesNotRelease)
  TERMINATOR(SwitchEnumAddrInst, switch_enum_addr,
             TermInst, MayRead, DoesNotRelease)
  TERMINATOR(DynamicMethodBranchInst, dynamic_method_br,
             TermInst, None, DoesNotRelease)
  DYNAMICCAST_TERMINATOR(CheckedCastBranchInst, checked_cast_br,
             TermInst, None, DoesNotRelease)
  DYNAMICCAST_TERMINATOR(CheckedCastAddrBranchInst, checked_cast_addr_br,
             TermInst, MayHaveSideEffects, MayRelease)
  DYNAMICCAST_TERMINATOR(CheckedCastValueBranchInst, checked_cast_value_br,
             TermInst, None, DoesNotRelease)
  INST_RANGE(TermInst, UnreachableInst, CheckedCastValueBranchInst)

// Deallocation instructions.
ABSTRACT_INST(DeallocationInst, SILInstruction)
  NON_VALUE_INST(DeallocStackInst, dealloc_stack,
                 DeallocationInst, MayHaveSideEffects, DoesNotRelease)
  NON_VALUE_INST(DeallocRefInst, dealloc_ref,
                 DeallocationInst, MayHaveSideEffects, DoesNotRelease)
  NON_VALUE_INST(DeallocPartialRefInst, dealloc_partial_ref,
                 DeallocationInst, MayHaveSideEffects, DoesNotRelease)
  NON_VALUE_INST(DeallocValueBufferInst, dealloc_value_buffer,
                 DeallocationInst, MayHaveSideEffects, DoesNotRelease)
  NON_VALUE_INST(DeallocBoxInst, dealloc_box,
                 DeallocationInst, MayHaveSideEffects, DoesNotRelease)
  NON_VALUE_INST(DeallocExistentialBoxInst, dealloc_existential_box,
                 DeallocationInst, MayHaveSideEffects, DoesNotRelease)
  INST_RANGE(DeallocationInst, DeallocStackInst, DeallocExistentialBoxInst)

// Reference Counting
ABSTRACT_INST(RefCountingInst, SILInstruction)
  NON_VALUE_INST(StrongRetainInst, strong_retain,
                 RefCountingInst, MayHaveSideEffects, DoesNotRelease)
  NON_VALUE_INST(StrongReleaseInst, strong_release,
                 RefCountingInst, MayHaveSideEffects, MayRelease)
  NON_VALUE_INST(UnmanagedRetainValueInst, unmanaged_retain_value,
                 RefCountingInst, MayHaveSideEffects, DoesNotRelease)
  NON_VALUE_INST(UnmanagedReleaseValueInst, unmanaged_release_value,
                 RefCountingInst, MayHaveSideEffects, MayRelease)
  NON_VALUE_INST(UnmanagedAutoreleaseValueInst, unmanaged_autorelease_value,
                 RefCountingInst, MayHaveSideEffects, DoesNotRelease)
#define ALWAYS_OR_SOMETIMES_LOADABLE_CHECKED_REF_STORAGE(Name, name, ...) \
  NON_VALUE_INST(StrongRetain##Name##Inst, strong_retain_##name, \
                 RefCountingInst, MayHaveSideEffects, DoesNotRelease) \
  NON_VALUE_INST(Name##RetainInst, name##_retain, \
                 RefCountingInst, MayHaveSideEffects, DoesNotRelease) \
  NON_VALUE_INST(Name##ReleaseInst, name##_release, \
                 RefCountingInst, MayHaveSideEffects, MayRelease)
#include "swift/AST/ReferenceStorage.def"
  NON_VALUE_INST(RetainValueInst, retain_value,
                 RefCountingInst, MayHaveSideEffects, DoesNotRelease)
  NON_VALUE_INST(RetainValueAddrInst, retain_value_addr,
                 RefCountingInst, MayHaveSideEffects, DoesNotRelease)
  NON_VALUE_INST(ReleaseValueInst, release_value,
                 RefCountingInst, MayHaveSideEffects, MayRelease)
  NON_VALUE_INST(ReleaseValueAddrInst, release_value_addr,
                 RefCountingInst, MayHaveSideEffects, MayRelease)
  NON_VALUE_INST(SetDeallocatingInst, set_deallocating,
                 RefCountingInst, MayHaveSideEffects,
       DoesNotRelease)
  NON_VALUE_INST(AutoreleaseValueInst, autorelease_value,
                 RefCountingInst, MayHaveSideEffects,
       DoesNotRelease)
  INST_RANGE(RefCountingInst, StrongRetainInst, AutoreleaseValueInst)

// BindMemory has no physical side effect. Semantically it writes to
// its affected memory region because any reads or writes accessing
// that memory must be dependent on the bind operation.
NON_VALUE_INST(BindMemoryInst, bind_memory,
               SILInstruction, MayWrite, DoesNotRelease)

// FIXME: Is MayHaveSideEffects appropriate?
NON_VALUE_INST(FixLifetimeInst, fix_lifetime,
               SILInstruction, MayHaveSideEffects, DoesNotRelease)

NON_VALUE_INST(DestroyValueInst, destroy_value,
               SILInstruction, MayHaveSideEffects, MayRelease)
NON_VALUE_INST(EndBorrowInst, end_borrow,
               SILInstruction, MayHaveSideEffects, DoesNotRelease)
NON_VALUE_INST(EndAccessInst, end_access,
               SILInstruction, MayHaveSideEffects, DoesNotRelease)
NON_VALUE_INST(BeginUnpairedAccessInst, begin_unpaired_access,
               SILInstruction, MayHaveSideEffects, DoesNotRelease)
NON_VALUE_INST(EndUnpairedAccessInst, end_unpaired_access,
               SILInstruction, MayHaveSideEffects, DoesNotRelease)
NON_VALUE_INST(StoreInst, store,
               SILInstruction, MayWrite, DoesNotRelease)
NON_VALUE_INST(AssignInst, assign,
               SILInstruction, MayWrite, DoesNotRelease)
NON_VALUE_INST(AssignByWrapperInst, assign_by_wrapper,
               SILInstruction, MayWrite, DoesNotRelease)
NON_VALUE_INST(MarkFunctionEscapeInst, mark_function_escape,
               SILInstruction, None, DoesNotRelease)
NON_VALUE_INST(DebugValueInst, debug_value,
               SILInstruction, None, DoesNotRelease)
NON_VALUE_INST(DebugValueAddrInst, debug_value_addr,
               SILInstruction, None, DoesNotRelease)
#define NEVER_OR_SOMETIMES_LOADABLE_CHECKED_REF_STORAGE(Name, name, ...) \
  NON_VALUE_INST(Store##Name##Inst, store_##name, \
                 SILInstruction, MayWrite, DoesNotRelease)
#include "swift/AST/ReferenceStorage.def"
NON_VALUE_INST(CopyAddrInst, copy_addr,
               SILInstruction, MayHaveSideEffects, MayRelease)
NON_VALUE_INST(DestroyAddrInst, destroy_addr,
               SILInstruction, MayHaveSideEffects, MayRelease)
NON_VALUE_INST(EndLifetimeInst, end_lifetime,
               SILInstruction, MayHaveSideEffects, MayRelease)
NON_VALUE_INST(InjectEnumAddrInst, inject_enum_addr,
               SILInstruction, MayWrite, DoesNotRelease)
NON_VALUE_INST(DeinitExistentialAddrInst, deinit_existential_addr,
               SILInstruction, MayHaveSideEffects, DoesNotRelease)
NON_VALUE_INST(DeinitExistentialValueInst, deinit_existential_value,
               SILInstruction, MayHaveSideEffects, DoesNotRelease)
DYNAMICCAST_NON_VALUE_INST(
               UnconditionalCheckedCastAddrInst, unconditional_checked_cast_addr,
               SILInstruction, MayHaveSideEffects, MayRelease)
NON_VALUE_INST(UncheckedRefCastAddrInst, unchecked_ref_cast_addr,
               SILInstruction, MayHaveSideEffects, DoesNotRelease)
NON_VALUE_INST(AllocGlobalInst, alloc_global,
               SILInstruction, MayHaveSideEffects, DoesNotRelease)
NON_VALUE_INST(EndApplyInst, end_apply,
               SILInstruction, MayHaveSideEffects, MayRelease)
NON_VALUE_INST(AbortApplyInst, abort_apply,
               SILInstruction, MayHaveSideEffects, MayRelease)

// Runtime failure
// FIXME: Special MemBehavior for runtime failure?
NON_VALUE_INST(CondFailInst, cond_fail,
               SILInstruction, MayHaveSideEffects, DoesNotRelease)

NODE_RANGE(NonValueInstruction, UnreachableInst, CondFailInst)

ABSTRACT_INST(MultipleValueInstruction, SILInstruction)
FULLAPPLYSITE_MULTIPLE_VALUE_INST(BeginApplyInst, begin_apply,
                                  MultipleValueInstruction, MayHaveSideEffects, MayRelease)
MULTIPLE_VALUE_INST(DestructureStructInst, destructure_struct,
                    MultipleValueInstruction, None, DoesNotRelease)
MULTIPLE_VALUE_INST(DestructureTupleInst, destructure_tuple,
                    MultipleValueInstruction, None, DoesNotRelease)
INST_RANGE(MultipleValueInstruction, BeginApplyInst, DestructureTupleInst)

NODE_RANGE(SILInstruction, AllocStackInst, DestructureTupleInst)
NODE_RANGE(SILNode, SILPhiArgument, DestructureTupleInst)

#undef SINGLE_VALUE_INST_RANGE
#undef INST_RANGE
#undef ARGUMENT_RANGE
#undef VALUE_RANGE
#undef NODE_RANGE
#undef ABSTRACT_SINGLE_VALUE_INST
#undef ABSTRACT_INST
#undef ABSTRACT_VALUE
#undef ABSTRACT_NODE
#undef ABSTRACT_VALUE_AND_INST
#undef FULLAPPLYSITE_TERMINATOR_INST
#undef APPLYSITE_TERMINATOR_INST
#undef DYNAMICCAST_TERMINATOR
#undef TERMINATOR
#undef NON_VALUE_INST
#undef DYNAMICCAST_NON_VALUE_INST
#undef MULTIPLE_VALUE_INST_RESULT
#undef FULLAPPLYSITE_MULTIPLE_VALUE_INST
#undef APPLYSITE_MULTIPLE_VALUE_INST
#undef MULTIPLE_VALUE_INST
#undef FULLAPPLYSITE_SINGLE_VALUE_INST
#undef APPLYSITE_SINGLE_VALUE_INST
#undef DYNAMICCAST_SINGLE_VALUE_INST
#undef DYNAMICCAST_INST
#undef SINGLE_VALUE_INST
#undef FULL_INST
#undef INST
#undef ARGUMENT
#undef VALUE
#undef NODE
#undef APPLYSITE_INST
#undef FULLAPPLYSITE_INST<|MERGE_RESOLUTION|>--- conflicted
+++ resolved
@@ -703,10 +703,7 @@
   SINGLE_VALUE_INST(DifferentiabilityWitnessFunctionInst,
                     differentiability_witness_function,
                     SingleValueInstruction, None, DoesNotRelease)
-<<<<<<< HEAD
-=======
   // SWIFT_ENABLE_TENSORFLOW END
->>>>>>> 5c03b64e
 
   // Key paths
   // TODO: The only "side effect" is potentially retaining the returned key path
