//===--- ModuleFormat.h - The internals of serialized modules ---*- C++ -*-===//
//
// This source file is part of the Swift.org open source project
//
// Copyright (c) 2014 - 2018 Apple Inc. and the Swift project authors
// Licensed under Apache License v2.0 with Runtime Library Exception
//
// See https://swift.org/LICENSE.txt for license information
// See https://swift.org/CONTRIBUTORS.txt for the list of Swift project authors
//
//===----------------------------------------------------------------------===//
///
/// \file
/// \brief Contains various constants and helper types to deal with serialized
/// modules.
///
//===----------------------------------------------------------------------===//

#ifndef SWIFT_SERIALIZATION_MODULEFORMAT_H
#define SWIFT_SERIALIZATION_MODULEFORMAT_H

#include "swift/AST/Decl.h"
#include "swift/AST/Types.h"
#include "llvm/Bitcode/RecordLayout.h"
#include "llvm/Bitcode/BitCodes.h"
#include "llvm/ADT/PointerEmbeddedInt.h"

namespace swift {
namespace serialization {

using llvm::PointerEmbeddedInt;
using llvm::BCArray;
using llvm::BCBlob;
using llvm::BCFixed;
using llvm::BCGenericRecordLayout;
using llvm::BCRecordLayout;
using llvm::BCVBR;

/// Magic number for serialized module files.
const unsigned char MODULE_SIGNATURE[] = { 0xE2, 0x9C, 0xA8, 0x0E };

/// Magic number for serialized documentation files.
const unsigned char MODULE_DOC_SIGNATURE[] = { 0xE2, 0x9C, 0xA8, 0x07 };

/// Serialized module format major version number.
///
/// Always 0 for Swift 1.x - 4.x.
const uint16_t VERSION_MAJOR = 0;

/// Serialized module format minor version number.
///
/// When the format changes IN ANY WAY, this number should be incremented.
/// To ensure that two separate changes don't silently get merged into one
/// in source control, you should also update the comment to briefly
/// describe what change you made. The content of this comment isn't important;
/// it just ensures a conflict if two people change the module format.
/// Don't worry about adhering to the 80-column limit for this line.
<<<<<<< HEAD
const uint16_t VERSION_MINOR = 452; // Last change: @autodiff type attribute
=======
const uint16_t VERSION_MINOR = 454; // Last change: multiple nominal types for operators
>>>>>>> 2bc198e8

using DeclIDField = BCFixed<31>;

// TypeID must be the same as DeclID because it is stored in the same way.
using TypeID = DeclID;
using TypeIDField = DeclIDField;

using TypeIDWithBitField = BCFixed<32>;

// IdentifierID must be the same as DeclID because it is stored in the same way.
using IdentifierID = DeclID;
using IdentifierIDField = DeclIDField;

// DeclContextID must be the same as DeclID because it is stored in the same way.
using DeclContextID = DeclID;
using DeclContextIDField = DeclIDField;

// NormalConformanceID must be the same as DeclID because it is stored
// in the same way.
using NormalConformanceID = DeclID;
using NormalConformanceIDField = DeclIDField;

// GenericSignatureID must be the same as DeclID because it is stored in the
// same way.
using GenericSignatureID = DeclID;
using GenericSignatureIDField = DeclIDField;

// GenericEnvironmentID must be the same as DeclID because it is stored in the
// same way.
using GenericEnvironmentID = DeclID;
using GenericEnvironmentIDField = DeclIDField;

// SubstitutionMapID must be the same as DeclID because it is stored in the
// same way.
using SubstitutionMapID = DeclID;
using SubstitutionMapIDField = DeclIDField;

// ModuleID must be the same as IdentifierID because it is stored the same way.
using ModuleID = IdentifierID;
using ModuleIDField = IdentifierIDField;

// SILLayoutID must be the same as DeclID because it is stored in the same way.
using SILLayoutID = DeclID;
using SILLayoutIDField = DeclIDField;

using BitOffset = PointerEmbeddedInt<unsigned, 31>;
using BitOffsetField = BCFixed<31>;

// CharOffset must be the same as BitOffset because it is stored in the
// same way.
using CharOffset = BitOffset;
using CharOffsetField = BitOffsetField;

using FileSizeField = BCVBR<16>;
using FileModTimeField = BCVBR<16>;

// These IDs must \em not be renumbered or reordered without incrementing
// VERSION_MAJOR.
enum class OpaqueReadOwnership : uint8_t {
  Owned,
  Borrowed,
  OwnedOrBorrowed,
};
using OpaqueReadOwnershipField = BCFixed<2>;

// These IDs must \em not be renumbered or reordered without incrementing
// VERSION_MAJOR.
enum class ReadImplKind : uint8_t {
  Stored = 0,
  Get,
  Inherited,
  Address,
  Read,
};
using ReadImplKindField = BCFixed<3>;

// These IDs must \em not be renumbered or reordered without incrementing
// VERSION_MAJOR.
enum class WriteImplKind : uint8_t {
  Immutable = 0,
  Stored,
  StoredWithObservers,
  InheritedWithObservers,
  Set,
  MutableAddress,
  Modify,
};
using WriteImplKindField = BCFixed<3>;

// These IDs must \em not be renumbered or reordered without incrementing
// VERSION_MAJOR.
enum class ReadWriteImplKind : uint8_t {
  Immutable = 0,
  Stored,
  MutableAddress,
  MaterializeToTemporary,
  Modify,
};
using ReadWriteImplKindField = BCFixed<3>;

// These IDs must \em not be renumbered or reordered without incrementing
// VERSION_MAJOR.
enum class StaticSpellingKind : uint8_t {
  None = 0,
  KeywordStatic,
  KeywordClass,
};
using StaticSpellingKindField = BCFixed<2>;

// These IDs must \em not be renumbered or reordered without incrementing
// VERSION_MAJOR.
enum class FunctionTypeRepresentation : uint8_t {
  Swift = 0,
  Block,
  Thin,
  CFunctionPointer,
  // SWIFT_ENABLE_TENSORFLOW
  TensorFlow,
};
using FunctionTypeRepresentationField = BCFixed<4>;

enum class ForeignErrorConventionKind : uint8_t {
  ZeroResult,
  NonZeroResult,
  ZeroPreservedResult,
  NilResult,
  NonNilError,
};

using ForeignErrorConventionKindField = BCFixed<3>;

// These IDs must \em not be renumbered or reordered without incrementing
// VERSION_MAJOR.
enum class SILFunctionTypeRepresentation : uint8_t {
  Thick = 0,
  Block,
  Thin,
  CFunctionPointer,
  // SWIFT_ENABLE_TENSORFLOW
  TensorFlow,

  FirstSIL = 8,
  Method = FirstSIL,
  ObjCMethod,
  WitnessMethod,
  Closure,
};
using SILFunctionTypeRepresentationField = BCFixed<4>;

// SWIFT_ENABLE_TENSORFLOW
// These IDs must \em not be renumbered or reordered without incrementing
// VERSION_MAJOR.
enum class FunctionTypeDifferentiability : uint8_t {
  None = 0,
  Forward,
  Reverse,
  Bidirectional,
  Linear,
  Constant,
};
using FunctionTypeDifferentiabilityField = BCFixed<3>;

// These IDs must \em not be renumbered or reordered without incrementing
// VERSION_MAJOR.
enum class SILCoroutineKind : uint8_t {
  None = 0,
  YieldOnce = 1,
  YieldMany = 2,
};
using SILCoroutineKindField = BCFixed<2>;

// These IDs must \em not be renumbered or reordered without incrementing
// VERSION_MAJOR.
enum OperatorKind : uint8_t {
  Infix = 0,
  Prefix,
  Postfix,
  PrecedenceGroup,  // only for cross references
};
// This is currently required to have the same width as AccessorKindField.
using OperatorKindField = BCFixed<4>;

// These IDs must \em not be renumbered or reordered without incrementing
// VERSION_MAJOR.
enum AccessorKind : uint8_t {
  Get = 0,
  Set,
  WillSet,
  DidSet,
  Address,
  MutableAddress,
  Read,
  Modify,
};
using AccessorKindField = BCFixed<4>;

using AccessorCountField = BCFixed<3>;

// These IDs must \em not be renumbered or reordered without incrementing
// VERSION_MAJOR.
enum CtorInitializerKind : uint8_t {
  Designated = 0,
  Convenience = 1,
  Factory = 2,
  ConvenienceFactory = 3,
};
using CtorInitializerKindField = BCFixed<2>;

// These IDs must \em not be renumbered or reordered without incrementing
// VERSION_MAJOR.
enum class VarDeclSpecifier : uint8_t {
  Let = 0,
  Var,
  InOut,
  Shared,
  Owned,
};
using VarDeclSpecifierField = BCFixed<3>;

// These IDs must \em not be renumbered or reordered without incrementing
// VERSION_MAJOR.
enum class ParameterConvention : uint8_t {
  Indirect_In,
  Indirect_Inout,
  Indirect_InoutAliasable,
  Direct_Owned,
  Direct_Unowned,
  Direct_Guaranteed,
  Indirect_In_Guaranteed,
  Indirect_In_Constant,
};
using ParameterConventionField = BCFixed<4>;

// These IDs must \em not be renumbered or reordered without incrementing
// VERSION_MAJOR.
enum class ResultConvention : uint8_t {
  Indirect,
  Owned,
  Unowned,
  UnownedInnerPointer,
  Autoreleased,
};
using ResultConventionField = BCFixed<3>;

// These IDs must \em not be renumbered or reordered without incrementing
// VERSION_MAJOR.
enum MetatypeRepresentation : uint8_t {
  MR_None, MR_Thin, MR_Thick, MR_ObjC
};
using MetatypeRepresentationField = BCFixed<2>;

// These IDs must \em not be renumbered or reordered without incrementing
// VERSION_MAJOR.
enum class AddressorKind : uint8_t {
  NotAddressor, Unsafe, Owning, NativeOwning
};
using AddressorKindField = BCFixed<3>;
 
// These IDs must \em not be renumbered or reordered without incrementing
// VERSION_MAJOR.
enum class SelfAccessKind : uint8_t {
  NonMutating = 0,
  Mutating,
  __Consuming,
};
using SelfAccessKindField = BCFixed<2>;
  
/// Translates an operator DeclKind to a Serialization fixity, whose values are
/// guaranteed to be stable.
static inline OperatorKind getStableFixity(DeclKind kind) {
  switch (kind) {
  case DeclKind::PrefixOperator:
    return Prefix;
  case DeclKind::PostfixOperator:
    return Postfix;
  case DeclKind::InfixOperator:
    return Infix;
  default:
    llvm_unreachable("unknown operator fixity");
  }
}

// These IDs must \em not be renumbered or reordered without incrementing
// VERSION_MAJOR.
enum GenericRequirementKind : uint8_t {
  Conformance = 0,
  SameType    = 1,
  Superclass  = 2,
  Layout = 3,
};
using GenericRequirementKindField = BCFixed<2>;

// These IDs must \em not be renumbered or reordered without incrementing
// VERSION_MAJOR.
enum LayoutRequirementKind : uint8_t {
  UnknownLayout = 0,
  TrivialOfExactSize = 1,
  TrivialOfAtMostSize = 2,
  Trivial = 3,
  RefCountedObject = 4,
  NativeRefCountedObject = 5,
  Class = 6,
  NativeClass = 7
};
using LayoutRequirementKindField = BCFixed<3>;

// These IDs must \em not be renumbered or reordered without incrementing
// VERSION_MAJOR.
enum Associativity : uint8_t {
  NonAssociative = 0,
  LeftAssociative,
  RightAssociative
};
using AssociativityField = BCFixed<2>;

// These IDs must \em not be renumbered or reordered without incrementing
// VERSION_MAJOR.
enum ReferenceOwnership : uint8_t {
  Strong = 0,
  Weak,
  Unowned,
  Unmanaged,
};
using ReferenceOwnershipField = BCFixed<2>;

// These IDs must \em not be renumbered or reordered without incrementing
// VERSION_MAJOR.
enum ValueOwnership : uint8_t {
  Default = 0,
  InOut,
  Shared,
  Owned
};
using ValueOwnershipField = BCFixed<2>;

// These IDs must \em not be renumbered or reordered without incrementing
// VERSION_MAJOR.
enum class DefaultArgumentKind : uint8_t {
  None = 0,
  Normal,
  File,
  Line,
  Column,
  Function,
  Inherited,
  DSOHandle,
  NilLiteral,
  EmptyArray,
  EmptyDictionary,
};
using DefaultArgumentField = BCFixed<4>;

// These IDs must \em not be renumbered or reordered without incrementing
// VERSION_MAJOR.
enum LibraryKind : uint8_t {
  Library = 0,
  Framework
};
using LibraryKindField = BCFixed<1>;

// These IDs must \em not be renumbered or reordered without incrementing
// VERSION_MAJOR.
enum class AccessLevel : uint8_t {
  Private = 0,
  FilePrivate,
  Internal,
  Public,
  Open,
};
using AccessLevelField = BCFixed<3>;

// These IDs must \em not be renumbered or reordered without incrementing
// VERSION_MAJOR.
enum class OptionalTypeKind : uint8_t {
  None,
  Optional,
  ImplicitlyUnwrappedOptional
};
using OptionalTypeKindField = BCFixed<2>;

// These IDs must \em not be renumbered or reordered without incrementing
// VERSION_MAJOR.
enum class DeclNameKind: uint8_t {
  Normal,
  Subscript,
  Constructor,
  Destructor
};

// These IDs must \em not be renumbered or reordered without incrementing
// VERSION_MAJOR.
enum SpecialIdentifierID : uint8_t {
  /// Special IdentifierID value for the Builtin module.
  BUILTIN_MODULE_ID = 0,
  /// Special IdentifierID value for the current module.
  CURRENT_MODULE_ID,
  /// Special value for the module for imported Objective-C headers.
  OBJC_HEADER_MODULE_ID,
  /// Special value for the special subscript name
  SUBSCRIPT_ID,
  /// Special value for the special constructor name
  CONSTRUCTOR_ID,
  /// Special value for the special destructor name
  DESTRUCTOR_ID,

  /// The number of special Identifier IDs. This value should never be encoded;
  /// it should only be used to count the number of names above. As such, it
  /// is correct and necessary to add new values above this one.
  NUM_SPECIAL_IDS
};

// These IDs must \em not be renumbered or reordered without incrementing
// VERSION_MAJOR.
enum class EnumElementRawValueKind : uint8_t {
  /// No raw value serialized.
  None = 0,
  /// Integer literal.
  IntegerLiteral,
  /// TODO: Float, string, char, etc.
};

// These IDs must \em not be renumbered or reordered without incrementing
// VERSION_MAJOR.
enum class ResilienceExpansion : uint8_t {
  Minimal = 0,
  Maximal,
};

using EnumElementRawValueKindField = BCFixed<4>;

/// The various types of blocks that can occur within a serialized Swift
/// module.
///
/// These IDs must \em not be renumbered or reordered without incrementing
/// VERSION_MAJOR.
enum BlockID {
  /// The module block, which contains all of the other blocks (and in theory
  /// allows a single file to contain multiple modules).
  MODULE_BLOCK_ID = llvm::bitc::FIRST_APPLICATION_BLOCKID,

  /// The control block, which contains all of the information that needs to
  /// be validated prior to committing to loading the serialized module.
  ///
  /// \sa control_block
  CONTROL_BLOCK_ID,

  /// The input block, which contains all the files this module depends on.
  ///
  /// \sa input_block
  INPUT_BLOCK_ID,

  /// The "decls-and-types" block, which contains all of the declarations that
  /// come from this module.
  ///
  /// Types are also stored here, so that types that just wrap a Decl don't need
  /// a separate entry in the file.
  ///
  /// \sa decls_block
  DECLS_AND_TYPES_BLOCK_ID,

  /// The identifier block, which contains all of the strings used in
  /// identifiers in the module.
  ///
  /// Unlike other blocks in the file, all data within this block is completely
  /// opaque. Offsets into this block should point directly into the blob at a
  /// null-terminated UTF-8 string.
  IDENTIFIER_DATA_BLOCK_ID,

  /// The index block, which contains cross-referencing information for the
  /// module.
  ///
  /// \sa index_block
  INDEX_BLOCK_ID,

  /// The block for SIL functions.
  ///
  /// \sa sil_block
  SIL_BLOCK_ID,

  /// The index block for SIL functions.
  ///
  /// \sa sil_index_block
  SIL_INDEX_BLOCK_ID,

  /// A sub-block of the control block that contains configuration options
  /// needed to successfully load this module.
  ///
  /// \sa options_block
  OPTIONS_BLOCK_ID,

  /// The module documentation container block, which contains all other
  /// documentation blocks.
  MODULE_DOC_BLOCK_ID = 96,

  /// The comment block, which contains documentation comments.
  ///
  /// \sa comment_block
  COMMENT_BLOCK_ID,

  /// The declaration member-tables index block, a sub-blocb of the index block.
  ///
  /// \sa decl_member_tables_block
  DECL_MEMBER_TABLES_BLOCK_ID
};

/// The record types within the control block.
///
/// \sa CONTROL_BLOCK_ID
namespace control_block {
  // These IDs must \em not be renumbered or reordered without incrementing
  // VERSION_MAJOR.
  enum {
    METADATA = 1,
    MODULE_NAME,
    TARGET
  };

  using MetadataLayout = BCRecordLayout<
    METADATA, // ID
    BCFixed<16>, // Module format major version
    BCFixed<16>, // Module format minor version
    BCVBR<8>, // length of "short version string" in the blob
    BCVBR<8>, // length of "short compatibility version string" in the blob
    BCBlob // misc. version information
  >;

  using ModuleNameLayout = BCRecordLayout<
    MODULE_NAME,
    BCBlob
  >;

  using TargetLayout = BCRecordLayout<
    TARGET,
    BCBlob // LLVM triple
  >;
}

/// The record types within the options block (a sub-block of the control
/// block).
///
/// \sa OPTIONS_BLOCK_ID
namespace options_block {
  // These IDs must \em not be renumbered or reordered without incrementing
  // VERSION_MAJOR.
  enum {
    SDK_PATH = 1,
    XCC,
    IS_SIB,
    IS_TESTABLE,
    RESILIENCE_STRATEGY
  };

  using SDKPathLayout = BCRecordLayout<
    SDK_PATH,
    BCBlob // path
  >;

  using XCCLayout = BCRecordLayout<
    XCC,
    BCBlob // -Xcc flag, as string
  >;

  using IsSIBLayout = BCRecordLayout<
    IS_SIB,
    BCFixed<1> // Is this an intermediate file?
  >;

  using IsTestableLayout = BCRecordLayout<
    IS_TESTABLE
  >;

  using ResilienceStrategyLayout = BCRecordLayout<
    RESILIENCE_STRATEGY,
    BCFixed<2>
  >;
}

/// The record types within the input block.
///
/// \sa INPUT_BLOCK_ID
namespace input_block {
  // These IDs must \em not be renumbered or reordered without incrementing
  // VERSION_MAJOR.
  enum {
    IMPORTED_MODULE = 1,
    LINK_LIBRARY,
    IMPORTED_HEADER,
    IMPORTED_HEADER_CONTENTS,
    MODULE_FLAGS, // [unused]
    SEARCH_PATH
  };

  using ImportedModuleLayout = BCRecordLayout<
    IMPORTED_MODULE,
    BCFixed<1>, // exported?
    BCFixed<1>, // scoped?
    BCBlob // module name, with submodule path pieces separated by \0s.
           // If the 'scoped' flag is set, the final path piece is an access
           // path within the module.
  >;

  using LinkLibraryLayout = BCRecordLayout<
    LINK_LIBRARY,
    LibraryKindField, // kind
    BCFixed<1>, // forced?
    BCBlob // library name
  >;

  using ImportedHeaderLayout = BCRecordLayout<
    IMPORTED_HEADER,
    BCFixed<1>, // exported?
    FileSizeField, // file size (for validation)
    FileModTimeField, // file mtime (for validation)
    BCBlob // file path
  >;

  using ImportedHeaderContentsLayout = BCRecordLayout<
    IMPORTED_HEADER_CONTENTS,
    BCBlob
  >;

  using SearchPathLayout = BCRecordLayout<
    SEARCH_PATH,
    BCFixed<1>, // framework?
    BCFixed<1>, // system?
    BCBlob      // path
  >;
}

/// The record types within the "decls-and-types" block.
///
/// \sa DECLS_AND_TYPES_BLOCK_ID
namespace decls_block {
  // These IDs must \em not be renumbered or reordered without incrementing
  // VERSION_MAJOR.
  enum RecordKind : uint8_t {
#define RECORD(Id) Id,
#define RECORD_VAL(Id, Value) Id = Value,
#include "swift/Serialization/DeclTypeRecordNodes.def"
  };

  using BuiltinAliasTypeLayout = BCRecordLayout<
    BUILTIN_ALIAS_TYPE,
    DeclIDField, // typealias decl
    TypeIDField  // canonical type (a fallback)
  >;

  using NameAliasTypeLayout = BCRecordLayout<
    NAME_ALIAS_TYPE,
    DeclIDField,      // typealias decl
    TypeIDField,      // parent type
    TypeIDField,      // underlying type
    TypeIDField,      // substituted type
    SubstitutionMapIDField // substitution map
  >;

  using GenericTypeParamTypeLayout = BCRecordLayout<
    GENERIC_TYPE_PARAM_TYPE,
    DeclIDField, // generic type parameter decl or depth
    BCVBR<4>     // index + 1, or zero if we have a generic type parameter decl
  >;

  using DependentMemberTypeLayout = BCRecordLayout<
    DEPENDENT_MEMBER_TYPE,
    TypeIDField,      // base type
    DeclIDField       // associated type decl
  >;
  using NominalTypeLayout = BCRecordLayout<
    NOMINAL_TYPE,
    DeclIDField, // decl
    TypeIDField  // parent
  >;

  using ParenTypeLayout = BCRecordLayout<
    PAREN_TYPE,
    TypeIDField         // inner type
  >;

  using TupleTypeLayout = BCRecordLayout<
    TUPLE_TYPE
  >;

  using TupleTypeEltLayout = BCRecordLayout<
    TUPLE_TYPE_ELT,
    IdentifierIDField,  // name
    TypeIDField         // type
  >;

  using FunctionTypeLayout = BCRecordLayout<
    FUNCTION_TYPE,
    TypeIDField, // output
    FunctionTypeRepresentationField, // representation
    BCFixed<1>,  // auto-closure?
    BCFixed<1>,  // noescape?
    // SWIFT_ENABLE_TENSORFLOW
    BCFixed<1>,  // throws?
    FunctionTypeDifferentiabilityField // differentiability
    // trailed by parameters
  >;

  using FunctionParamLayout = BCRecordLayout<
    FUNCTION_PARAM,
    // SWIFT_ENABLE_TENSORFLOW
    IdentifierIDField,   // name
    TypeIDField,         // type
    BCFixed<1>,          // vararg?
    BCFixed<1>,          // autoclosure?
    BCFixed<1>,          // escaping?
    ValueOwnershipField, // inout, shared or owned?
    BCFixed<1>           // nondifferentiable?
  >;

  using MetatypeTypeLayout = BCRecordLayout<
    METATYPE_TYPE,
    TypeIDField,                       // instance type
    MetatypeRepresentationField        // representation
  >;

  using ExistentialMetatypeTypeLayout = BCRecordLayout<
    EXISTENTIAL_METATYPE_TYPE,
    TypeIDField,                       // instance type
    MetatypeRepresentationField        // representation
  >;

  using ArchetypeTypeLayout = BCRecordLayout<
    ARCHETYPE_TYPE,
    GenericEnvironmentIDField, // generic environment
    TypeIDField                // interface type
  >;

  using OpenedExistentialTypeLayout = BCRecordLayout<
    OPENED_EXISTENTIAL_TYPE,
    TypeIDField         // the existential type
  >;

  using DynamicSelfTypeLayout = BCRecordLayout<
    DYNAMIC_SELF_TYPE,
    TypeIDField          // self type
  >;

  using ProtocolCompositionTypeLayout = BCRecordLayout<
    PROTOCOL_COMPOSITION_TYPE,
    BCFixed<1>,          // has AnyObject constraint
    BCArray<TypeIDField> // protocols
  >;

  using BoundGenericTypeLayout = BCRecordLayout<
    BOUND_GENERIC_TYPE,
    DeclIDField, // generic decl
    TypeIDField, // parent
    BCArray<TypeIDField> // generic arguments
  >;

  using GenericFunctionTypeLayout = BCRecordLayout<
    GENERIC_FUNCTION_TYPE,
    TypeIDField,         // output
    FunctionTypeRepresentationField, // representation
    BCFixed<1>,          // throws?
    // SWIFT_ENABLE_TENSORFLOW
    GenericSignatureIDField, // generic signture
    BCFixed<3>           // differentiability

    // trailed by parameters
  >;

  using SILFunctionTypeLayout = BCRecordLayout<
    SIL_FUNCTION_TYPE,
    SILCoroutineKindField, // coroutine kind
    ParameterConventionField, // callee convention
    SILFunctionTypeRepresentationField, // representation
    BCFixed<1>,            // pseudogeneric?
    BCFixed<1>,            // noescape?
    // SWIFT_ENABLE_TENSORFLOW
    FunctionTypeDifferentiabilityField, // differentiability
    BCFixed<1>,            // error result?
    BCFixed<30>,           // number of parameters
    BCFixed<30>,           // number of yields
    BCFixed<30>,           // number of results
    GenericSignatureIDField, // generic signature
    BCArray<TypeIDField>   // parameter types/conventions, alternating
                           // followed by result types/conventions, alternating
                           // followed by error result type/convention
    // Optionally a protocol conformance (for witness_methods)
  >;
  
  using SILBlockStorageTypeLayout = BCRecordLayout<
    SIL_BLOCK_STORAGE_TYPE,
    TypeIDField            // capture type
  >;

  using SILLayoutLayout = BCRecordLayout<
    SIL_LAYOUT,
    GenericSignatureIDField,    // generic signature
    BCFixed<31>,                // number of fields
    BCArray<TypeIDWithBitField> // field types with mutability
  >;

  using SILBoxTypeLayout = BCRecordLayout<
    SIL_BOX_TYPE,
    SILLayoutIDField,     // layout
    SubstitutionMapIDField // substitutions
  >;

  template <unsigned Code>
  using SyntaxSugarTypeLayout = BCRecordLayout<
    Code,
    TypeIDField // element type
  >;

  using ArraySliceTypeLayout = SyntaxSugarTypeLayout<ARRAY_SLICE_TYPE>;
  using OptionalTypeLayout = SyntaxSugarTypeLayout<OPTIONAL_TYPE>;

  using DictionaryTypeLayout = BCRecordLayout<
    DICTIONARY_TYPE,
    TypeIDField, // key type
    TypeIDField  // value type
  >;

  using ReferenceStorageTypeLayout = BCRecordLayout<
    REFERENCE_STORAGE_TYPE,
    ReferenceOwnershipField, // ownership
    TypeIDField              // implementation type
  >;

  using UnboundGenericTypeLayout = BCRecordLayout<
    UNBOUND_GENERIC_TYPE,
    DeclIDField, // generic decl
    TypeIDField  // parent
  >;

  using TypeAliasLayout = BCRecordLayout<
    TYPE_ALIAS_DECL,
    IdentifierIDField, // name
    DeclContextIDField,// context decl
    TypeIDField, // underlying type
    TypeIDField, // interface type (no longer used)
    BCFixed<1>,  // implicit flag
    GenericEnvironmentIDField, // generic environment
    AccessLevelField, // access level
    BCArray<TypeIDField> // dependency types
    // Trailed by generic parameters (if any).
  >;

  using GenericTypeParamDeclLayout = BCRecordLayout<
    GENERIC_TYPE_PARAM_DECL,
    IdentifierIDField,  // name
    BCFixed<1>,         // implicit flag
    BCVBR<4>,           // depth
    BCVBR<4>            // index
  >;

  using AssociatedTypeDeclLayout = BCRecordLayout<
    ASSOCIATED_TYPE_DECL,
    IdentifierIDField,   // name
    DeclContextIDField,  // context decl
    TypeIDField,         // default definition
    BCFixed<1>,          // implicit flag
    BCArray<DeclIDField> // overridden associated types
  >;

  using StructLayout = BCRecordLayout<
    STRUCT_DECL,
    IdentifierIDField,      // name
    DeclContextIDField,     // context decl
    BCFixed<1>,             // implicit flag
    BCFixed<1>,             // isObjC
    GenericEnvironmentIDField, // generic environment
    AccessLevelField,       // access level
    BCVBR<4>,               // number of conformances
    BCArray<TypeIDField>    // inherited types
    // Trailed by the generic parameters (if any), the members record, and
    // finally conformance info (if any).
  >;

  using EnumLayout = BCRecordLayout<
    ENUM_DECL,
    IdentifierIDField,      // name
    DeclContextIDField,     // context decl
    BCFixed<1>,             // implicit flag
    BCFixed<1>,             // isObjC
    GenericEnvironmentIDField, // generic environment
    TypeIDField,            // raw type
    AccessLevelField,       // access level
    BCVBR<4>,               // number of conformances
    BCVBR<4>,               // number of inherited types
    BCArray<TypeIDField>    // inherited types, followed by dependency types
    // Trailed by the generic parameters (if any), the members record, and
    // finally conformance info (if any).
  >;

  using ClassLayout = BCRecordLayout<
    CLASS_DECL,
    IdentifierIDField,      // name
    DeclContextIDField,     // context decl
    BCFixed<1>,             // implicit?
    BCFixed<1>,             // explicitly objc?
    BCFixed<1>,             // requires stored property initial values?
    BCFixed<1>,             // inherits convenience initializers from its superclass?
    GenericEnvironmentIDField, // generic environment
    TypeIDField,            // superclass
    AccessLevelField,       // access level
    BCVBR<4>,               // number of conformances
    BCArray<TypeIDField>    // inherited types
    // Trailed by the generic parameters (if any), the members record, and
    // finally conformance info (if any).
  >;

  using ProtocolLayout = BCRecordLayout<
    PROTOCOL_DECL,
    IdentifierIDField,      // name
    DeclContextIDField,     // context decl
    BCFixed<1>,             // implicit flag
    BCFixed<1>,             // class-bounded?
    BCFixed<1>,             // objc?
    BCFixed<1>,             // existential-type-supported?
    GenericEnvironmentIDField, // generic environment
    TypeIDField,            // superclass
    AccessLevelField,       // access level
    BCArray<DeclIDField>    // inherited types
    // Trailed by the generic parameters (if any), the members record, and
    // the default witness table record
  >;

  /// A default witness table for a protocol.
  using DefaultWitnessTableLayout = BCRecordLayout<
    DEFAULT_WITNESS_TABLE,
    BCArray<DeclIDField>
    // An array of requirement / witness pairs
  >;

  using ConstructorLayout = BCRecordLayout<
    CONSTRUCTOR_DECL,
    DeclContextIDField, // context decl
    OptionalTypeKindField,  // failability
    BCFixed<1>,  // implicit?
    BCFixed<1>,  // objc?
    BCFixed<1>,  // stub implementation?
    BCFixed<1>,  // throws?
    CtorInitializerKindField,  // initializer kind
    GenericEnvironmentIDField, // generic environment
    DeclIDField, // overridden decl
    AccessLevelField, // access level
    BCFixed<1>,   // requires a new vtable slot
    BCFixed<1>,   // default argument resilience expansion
    BCFixed<1>,   // 'required' but overridden is not (used for recovery)
    BCVBR<5>,     // number of parameter name components
    BCArray<IdentifierIDField> // name components,
                               // followed by TypeID dependencies
    // This record is trailed by:
    // - its generic parameters, if any
    // - its parameter patterns,
    // - the foreign error convention, if any
    // - inlinable body text, if any
  >;

  using VarLayout = BCRecordLayout<
    VAR_DECL,
    IdentifierIDField, // name
    DeclContextIDField,  // context decl
    BCFixed<1>,   // implicit?
    BCFixed<1>,   // explicitly objc?
    BCFixed<1>,   // static?
    VarDeclSpecifierField,   // specifier
    BCFixed<1>,   // HasNonPatternBindingInit?
    BCFixed<1>,   // is getter mutating?
    BCFixed<1>,   // is setter mutating?
    OpaqueReadOwnershipField,   // opaque read ownership
    ReadImplKindField,   // read implementation
    WriteImplKindField,   // write implementation
    ReadWriteImplKindField,   // read-write implementation
    AccessorCountField, // number of accessors
    TypeIDField,  // interface type
    DeclIDField,  // overridden decl
    AccessLevelField, // access level
    AccessLevelField, // setter access, if applicable
    BCArray<TypeIDField> // accessors and dependencies
  >;

  using ParamLayout = BCRecordLayout<
    PARAM_DECL,
    IdentifierIDField,     // argument name
    IdentifierIDField,     // parameter name
    DeclContextIDField,    // context decl
    VarDeclSpecifierField, // specifier
    TypeIDField,           // interface type
    BCFixed<1>,            // isVariadic?
    DefaultArgumentField,  // default argument kind
    BCBlob                 // default argument text
  >;

  using FuncLayout = BCRecordLayout<
    FUNC_DECL,
    DeclContextIDField,  // context decl
    BCFixed<1>,   // implicit?
    BCFixed<1>,   // is 'static' or 'class'?
    StaticSpellingKindField, // spelling of 'static' or 'class'
    BCFixed<1>,   // isObjC?
    SelfAccessKindField,   // self access kind
    BCFixed<1>,   // has dynamic self?
    BCFixed<1>,   // has forced static dispatch?
    BCFixed<1>,   // throws?
    GenericEnvironmentIDField, // generic environment
    TypeIDField,  // result interface type
    DeclIDField,  // operator decl
    DeclIDField,  // overridden function
    BCVBR<5>,     // 0 for a simple name, otherwise the number of parameter name
                  // components plus one
    AccessLevelField, // access level
    BCFixed<1>,   // requires a new vtable slot
    BCFixed<1>,   // default argument resilience expansion
    BCArray<IdentifierIDField> // name components,
                               // followed by TypeID dependencies
    // The record is trailed by:
    // - its _silgen_name, if any
    // - its generic parameters, if any
    // - body parameter patterns
    // - the foreign error convention, if any
    // - inlinable body text, if any
  >;

  // TODO: remove the unnecessary FuncDecl components here
  using AccessorLayout = BCRecordLayout<
    ACCESSOR_DECL,
    DeclContextIDField,  // context decl
    BCFixed<1>,   // implicit?
    BCFixed<1>,   // is 'static' or 'class'?
    StaticSpellingKindField, // spelling of 'static' or 'class'
    BCFixed<1>,   // isObjC?
    SelfAccessKindField,   // self access kind
    BCFixed<1>,   // has dynamic self?
    BCFixed<1>,   // has forced static dispatch?
    BCFixed<1>,   // throws?
    GenericEnvironmentIDField, // generic environment
    TypeIDField,  // result interface type
    DeclIDField,  // overridden function
    DeclIDField,  // AccessorStorageDecl
    AccessorKindField, // accessor kind
    AddressorKindField, // addressor kind
    AccessLevelField, // access level
    BCFixed<1>,   // requires a new vtable slot
    BCFixed<1>,   // default argument resilience expansion
    BCArray<IdentifierIDField> // name components,
                               // followed by TypeID dependencies
    // The record is trailed by:
    // - its _silgen_name, if any
    // - its generic parameters, if any
    // - body parameter patterns
    // - the foreign error convention, if any
    // - inlinable body text, if any
  >;

  using PatternBindingLayout = BCRecordLayout<
    PATTERN_BINDING_DECL,
    DeclContextIDField, // context decl
    BCFixed<1>,  // implicit flag
    BCFixed<1>,  // static?
    StaticSpellingKindField, // spelling of 'static' or 'class'
    BCVBR<3>,    // numpatterns
    BCArray<DeclContextIDField> // init contexts
    // The patterns and decl-contexts trail the record.
  >;

  template <unsigned Code>
  using UnaryOperatorLayout = BCRecordLayout<
    Code, // ID field
    IdentifierIDField,  // name
    DeclContextIDField, // context decl
    BCArray<DeclIDField> // designated types
  >;

  using PrefixOperatorLayout = UnaryOperatorLayout<PREFIX_OPERATOR_DECL>;
  using PostfixOperatorLayout = UnaryOperatorLayout<POSTFIX_OPERATOR_DECL>;

  using InfixOperatorLayout = BCRecordLayout<
    INFIX_OPERATOR_DECL,
    IdentifierIDField, // name
    DeclContextIDField,// context decl
    DeclIDField,       // precedence group
    BCArray<DeclIDField> // designated types
  >;

  using PrecedenceGroupLayout = BCRecordLayout<
    PRECEDENCE_GROUP_DECL,
    IdentifierIDField, // name
    DeclContextIDField,// context decl
    AssociativityField,// associativity
    BCFixed<1>,        // assignment
    BCVBR<2>,          // numHigherThan
    BCArray<DeclIDField> // higherThan, followed by lowerThan
  >;

  using EnumElementLayout = BCRecordLayout<
    ENUM_ELEMENT_DECL,
    DeclContextIDField,// context decl
    BCFixed<1>,  // implicit?
    BCFixed<1>,  // has payload?
    EnumElementRawValueKindField,  // raw value kind
    BCFixed<1>,  // negative raw value?
    IdentifierIDField, // raw value
    BCFixed<1>,   // default argument resilience expansion
    BCVBR<5>, // number of parameter name components
    BCArray<IdentifierIDField> // name components,

    // The record is trailed by:
    // - its argument parameters, if any
  >;

  using SubscriptLayout = BCRecordLayout<
    SUBSCRIPT_DECL,
    DeclContextIDField, // context decl
    BCFixed<1>,  // implicit?
    BCFixed<1>,  // objc?
    BCFixed<1>,   // is getter mutating?
    BCFixed<1>,   // is setter mutating?
    OpaqueReadOwnershipField,   // opaque read ownership
    ReadImplKindField,   // read implementation
    WriteImplKindField,   // write implementation
    ReadWriteImplKindField,   // read-write implementation
    AccessorCountField, // number of accessors
    GenericEnvironmentIDField, // generic environment
    TypeIDField, // element interface type
    DeclIDField, // overridden decl
    AccessLevelField, // access level
    AccessLevelField, // setter access, if applicable
    BCVBR<5>,    // number of parameter name components
    BCArray<IdentifierIDField> // name components,
                               // followed by DeclID accessors,
                               // followed by TypeID dependencies
    // Trailed by:
    // - generic parameters, if any
    // - the indices pattern
  >;

  using ExtensionLayout = BCRecordLayout<
    EXTENSION_DECL,
    TypeIDField, // base type
    DeclContextIDField, // context decl
    BCFixed<1>,  // implicit flag
    GenericEnvironmentIDField,  // generic environment
    BCVBR<4>,    // # of protocol conformances
    BCVBR<4>,    // number of inherited types
    BCArray<TypeIDField> // inherited types, followed by TypeID dependencies
    // Trailed by the generic parameter lists, members record, and then
    // conformance info (if any).
  >;

  using DestructorLayout = BCRecordLayout<
    DESTRUCTOR_DECL,
    DeclContextIDField, // context decl
    BCFixed<1>,  // implicit?
    BCFixed<1>,  // objc?
    GenericEnvironmentIDField // generic environment
    // This record is trailed by its inlinable body text
  >;

  using InlinableBodyTextLayout = BCRecordLayout<
    INLINABLE_BODY_TEXT,
    BCBlob // body text
  >;

  using ParameterListLayout = BCRecordLayout<
    PARAMETERLIST,
    BCArray<DeclIDField> // params
  >;

  using ParenPatternLayout = BCRecordLayout<
    PAREN_PATTERN,
    BCFixed<1> // implicit?
    // The sub-pattern trails the record.
  >;

  using TuplePatternLayout = BCRecordLayout<
    TUPLE_PATTERN,
    TypeIDField, // type
    BCVBR<5>,    // arity
    BCFixed<1>   // implicit?
    // The elements trail the record.
  >;

  using TuplePatternEltLayout = BCRecordLayout<
    TUPLE_PATTERN_ELT,
    IdentifierIDField     // label
    // The element pattern trails the record.
  >;

  using NamedPatternLayout = BCRecordLayout<
    NAMED_PATTERN,
    DeclIDField, // associated VarDecl
    TypeIDField, // type
    BCFixed<1>   // implicit?
  >;

  using AnyPatternLayout = BCRecordLayout<
    ANY_PATTERN,
    TypeIDField, // type
    BCFixed<1>   // implicit?
    // FIXME: is the type necessary?
  >;

  using TypedPatternLayout = BCRecordLayout<
    TYPED_PATTERN,
    TypeIDField, // associated type
    BCFixed<1>   // implicit?
    // The sub-pattern trails the record.
  >;

  using VarPatternLayout = BCRecordLayout<
    VAR_PATTERN,
    BCFixed<1>, // isLet?
    BCFixed<1>  // implicit?
    // The sub-pattern trails the record.
  >;

  using GenericParamListLayout = BCRecordLayout<
    GENERIC_PARAM_LIST
    // The actual parameters and requirements trail the record.
  >;

  using GenericParamLayout = BCRecordLayout<
    GENERIC_PARAM,
    DeclIDField // Typealias
  >;

  using GenericSignatureLayout = BCRecordLayout<
    GENERIC_SIGNATURE,
    BCArray<TypeIDField>         // generic parameter types
  >;

  using SubstitutionMapLayout = BCRecordLayout<
    SUBSTITUTION_MAP,
    GenericSignatureIDField,     // generic signature
    BCVBR<5>,                    // # of conformances
    BCArray<TypeIDField>         // replacement types
    // Conformances trail the record.
  >;

  using SILGenericEnvironmentLayout = BCRecordLayout<
    SIL_GENERIC_ENVIRONMENT,
    BCArray<TypeIDField>         // (generic parameter name, sugared interface
                                 //  type) pairs
  >;

  using GenericRequirementLayout = BCRecordLayout<
    GENERIC_REQUIREMENT,
    GenericRequirementKindField, // requirement kind
    TypeIDField,                 // subject type
    TypeIDField                  // constraint type
  >;

  using LayoutRequirementLayout = BCRecordLayout<
    LAYOUT_REQUIREMENT,
    LayoutRequirementKindField,  // requirement kind
    TypeIDField,                 // type being constrained
    BCFixed<24>,                 // size
    BCFixed<32>                  // alignment
  >;

  /// Specifies the private discriminator string for a private declaration. This
  /// identifies the declaration's original source file in some opaque way.
  using PrivateDiscriminatorLayout = BCRecordLayout<
    PRIVATE_DISCRIMINATOR,
    IdentifierIDField  // discriminator string, as an identifier
  >;

  using LocalDiscriminatorLayout = BCRecordLayout<
    LOCAL_DISCRIMINATOR,
    BCVBR<2> // context-scoped discriminator counter
  >;

  /// A placeholder for lack of concrete conformance information.
  using AbstractProtocolConformanceLayout = BCRecordLayout<
    ABSTRACT_PROTOCOL_CONFORMANCE,
    DeclIDField // the protocol
  >;

  /// A placeholder for an invalid conformance.
  using InvalidProtocolConformanceLayout = BCRecordLayout<
    INVALID_PROTOCOL_CONFORMANCE
  >;

  using NormalProtocolConformanceLayout = BCRecordLayout<
    NORMAL_PROTOCOL_CONFORMANCE,
    DeclIDField, // the protocol
    DeclContextIDField, // the decl that provided this conformance
    BCVBR<5>, // type mapping count
    BCVBR<5>, // value mapping count
    BCVBR<5>, // requirement signature conformance count
    BCArray<DeclIDField>
    // The array contains type witnesses, then value witnesses.
    // Requirement signature conformances follow, then the substitution records
    // for the associated types.
  >;

  using SpecializedProtocolConformanceLayout = BCRecordLayout<
    SPECIALIZED_PROTOCOL_CONFORMANCE,
    TypeIDField,           // conforming type
    SubstitutionMapIDField // substitution map
    // trailed by the underlying conformance
  >;

  using InheritedProtocolConformanceLayout = BCRecordLayout<
    INHERITED_PROTOCOL_CONFORMANCE,
    TypeIDField // the conforming type
  >;

  // Refers to a normal protocol conformance in the given module via its id.
  using NormalProtocolConformanceIdLayout = BCRecordLayout<
    NORMAL_PROTOCOL_CONFORMANCE_ID,
    NormalConformanceIDField // the normal conformance ID
  >;

  using ProtocolConformanceXrefLayout = BCRecordLayout<
    PROTOCOL_CONFORMANCE_XREF,
    DeclIDField, // the protocol being conformed to
    DeclIDField, // the nominal type of the conformance
    ModuleIDField // the module in which the conformance can be found
  >;

  using MembersLayout = BCRecordLayout<
    MEMBERS,
    BCArray<DeclIDField>
  >;

  using XRefLayout = BCRecordLayout<
    XREF,
    ModuleIDField,  // base module ID
    BCVBR<4>        // xref path length (cannot be 0)
  >;

  using XRefTypePathPieceLayout = BCRecordLayout<
    XREF_TYPE_PATH_PIECE,
    IdentifierIDField, // name
    IdentifierIDField, // private discriminator
    BCFixed<1>,        // restrict to protocol extension
    BCFixed<1>         // imported from Clang?
  >;

  using XRefValuePathPieceLayout = BCRecordLayout<
    XREF_VALUE_PATH_PIECE,
    TypeIDField,       // type
    IdentifierIDField, // name
    BCFixed<1>,        // restrict to protocol extension
    BCFixed<1>,        // imported from Clang?
    BCFixed<1>         // static?
  >;

  using XRefInitializerPathPieceLayout = BCRecordLayout<
    XREF_INITIALIZER_PATH_PIECE,
    TypeIDField,             // type
    BCFixed<1>,              // restrict to protocol extension
    BCFixed<1>,              // imported from Clang?
    CtorInitializerKindField // initializer kind
  >;

  using XRefExtensionPathPieceLayout = BCRecordLayout<
    XREF_EXTENSION_PATH_PIECE,
    ModuleIDField,       // module ID
    GenericSignatureIDField  // for a constrained extension,
                             // the generic signature
  >;

  using XRefOperatorOrAccessorPathPieceLayout = BCRecordLayout<
    XREF_OPERATOR_OR_ACCESSOR_PATH_PIECE,
    IdentifierIDField, // name
    AccessorKindField  // accessor kind OR operator fixity
  >;
  static_assert(std::is_same<AccessorKindField, OperatorKindField>::value,
                "accessor kinds and operator kinds are not compatible");

  using XRefGenericParamPathPieceLayout = BCRecordLayout<
    XREF_GENERIC_PARAM_PATH_PIECE,
    BCVBR<5> // index
  >;

  using SILGenNameDeclAttrLayout = BCRecordLayout<
    SILGenName_DECL_ATTR,
    BCFixed<1>, // implicit flag
    BCBlob      // _silgen_name
  >;

  using CDeclDeclAttrLayout = BCRecordLayout<
    CDecl_DECL_ATTR,
    BCFixed<1>, // implicit flag
    BCBlob      // _silgen_name
  >;

  
  using AlignmentDeclAttrLayout = BCRecordLayout<
    Alignment_DECL_ATTR,
    BCFixed<1>, // implicit flag
    BCFixed<31> // alignment
  >;
  
  using SwiftNativeObjCRuntimeBaseDeclAttrLayout = BCRecordLayout<
    SwiftNativeObjCRuntimeBase_DECL_ATTR,
    BCFixed<1>, // implicit flag
    IdentifierIDField // name
  >;

  using SemanticsDeclAttrLayout = BCRecordLayout<
    Semantics_DECL_ATTR,
    BCFixed<1>, // implicit flag
    BCBlob      // semantics value
  >;

  using EffectsDeclAttrLayout = BCRecordLayout<
    Effects_DECL_ATTR,
    BCFixed<2>  // modref value
  >;

  using DeclContextLayout = BCRecordLayout<
    DECL_CONTEXT,
    // If this DeclContext is a local context, this is an
    // index into the local decl context table.
    // If this DeclContext is a Decl (and not a DeclContext
    // *at all*, this is an index into the decl table.
    DeclContextIDField,
    BCFixed<1> // is a decl
  >;

  using ForeignErrorConventionLayout = BCRecordLayout<
    FOREIGN_ERROR_CONVENTION,
    ForeignErrorConventionKindField,  // kind
    BCFixed<1>,                       // owned
    BCFixed<1>,                       // replaced
    BCVBR<4>,                         // error parameter index
    TypeIDField,                      // error parameter type
    TypeIDField                       // result type
  >;

  using AbstractClosureExprLayout = BCRecordLayout<
    ABSTRACT_CLOSURE_EXPR_CONTEXT,
    TypeIDField, // type
    BCFixed<1>, // implicit
    BCVBR<4>, // discriminator
    DeclContextIDField // parent context decl
  >;

  using TopLevelCodeDeclContextLayout = BCRecordLayout<
    TOP_LEVEL_CODE_DECL_CONTEXT,
    DeclContextIDField // parent context decl
  >;

  using PatternBindingInitializerLayout = BCRecordLayout<
    PATTERN_BINDING_INITIALIZER_CONTEXT,
    DeclIDField, // parent pattern binding decl
    BCVBR<3>,    // binding index in the pattern binding decl
    BCBlob       // initializer text, if present
  >;

  using DefaultArgumentInitializerLayout = BCRecordLayout<
    DEFAULT_ARGUMENT_INITIALIZER_CONTEXT,
    DeclContextIDField, // parent context decl
    BCVBR<3> // parameter index
  >;

  // Stub layouts, unused.
  using ReferenceOwnershipDeclAttrLayout
    = BCRecordLayout<ReferenceOwnership_DECL_ATTR>;
  using RawDocCommentDeclAttrLayout = BCRecordLayout<RawDocComment_DECL_ATTR>;
  using AccessControlDeclAttrLayout = BCRecordLayout<AccessControl_DECL_ATTR>;
  using SetterAccessDeclAttrLayout = BCRecordLayout<SetterAccess_DECL_ATTR>;
  using ObjCBridgedDeclAttrLayout = BCRecordLayout<ObjCBridged_DECL_ATTR>;
  using SynthesizedProtocolDeclAttrLayout
    = BCRecordLayout<SynthesizedProtocol_DECL_ATTR>;
  using ImplementsDeclAttrLayout = BCRecordLayout<Implements_DECL_ATTR>;
  using ObjCRuntimeNameDeclAttrLayout
    = BCRecordLayout<ObjCRuntimeName_DECL_ATTR>;
  using RestatedObjCConformanceDeclAttrLayout
    = BCRecordLayout<RestatedObjCConformance_DECL_ATTR>;
  using ClangImporterSynthesizedTypeDeclAttrLayout
    = BCRecordLayout<ClangImporterSynthesizedType_DECL_ATTR>;

  using InlineDeclAttrLayout = BCRecordLayout<
    Inline_DECL_ATTR,
    BCFixed<2>  // inline value
  >;

  using OptimizeDeclAttrLayout = BCRecordLayout<
    Optimize_DECL_ATTR,
    BCFixed<2>  // optimize value
  >;

  // Encodes a VersionTuple:
  //
  //  Major
  //  Minor
  //  Subminor
  //  HasMinor
  //  HasSubminor
#define BC_AVAIL_TUPLE\
    BCVBR<5>,\
    BCVBR<5>,\
    BCVBR<4>,\
    BCFixed<1>,\
    BCFixed<1>

  using AvailableDeclAttrLayout = BCRecordLayout<
    Available_DECL_ATTR,
    BCFixed<1>, // implicit flag
    BCFixed<1>, // is unconditionally unavailable?
    BCFixed<1>, // is unconditionally deprecated?
    BC_AVAIL_TUPLE, // Introduced
    BC_AVAIL_TUPLE, // Deprecated
    BC_AVAIL_TUPLE, // Obsoleted
    BCVBR<5>,   // platform
    BCVBR<5>,   // number of bytes in message string
    BCVBR<5>,   // number of bytes in rename string
    BCBlob      // platform, followed by message
  >;

#undef BC_AVAIL_TUPLE

  using ObjCDeclAttrLayout = BCRecordLayout<
    ObjC_DECL_ATTR,
    BCFixed<1>, // implicit flag
    BCFixed<1>, // Swift 3 inferred
    BCFixed<1>, // implicit name flag
    BCVBR<4>,   // # of arguments (+1) or zero if no name
    BCArray<IdentifierIDField>
  >;

  using SpecializeDeclAttrLayout = BCRecordLayout<
    Specialize_DECL_ATTR,
    BCFixed<1>, // exported flag
    BCFixed<1> // specialization kind
  >;

  // SWIFT_ENABLE_TENSORFLOW
  using DifferentiableDeclAttrLayout = BCRecordLayout<
    Differentiable_DECL_ATTR,
    BCFixed<1>, // Differentiation mode ('forward' or 'reverse').
    IdentifierIDField, // Primal name.
    DeclIDField, // Primal function declaration.
    IdentifierIDField, // Adjoint name.
    DeclIDField, // Adjoint function declaration.
    BCArray<BCFixed<32>> // Differentiation parameters.
  >;

#define SIMPLE_DECL_ATTR(X, CLASS, ...) \
  using CLASS##DeclAttrLayout = BCRecordLayout< \
    CLASS##_DECL_ATTR, \
    BCFixed<1> /* implicit flag */ \
  >;
#include "swift/AST/Attr.def"

}

/// Returns the encoding kind for the given decl.
///
/// Note that this does not work for all encodable decls, only those designed
/// to be stored in a hash table.
static inline decls_block::RecordKind getKindForTable(const Decl *D) {
  using namespace decls_block;

  switch (D->getKind()) {
  case DeclKind::TypeAlias:
    return decls_block::TYPE_ALIAS_DECL;
  case DeclKind::Enum:
    return decls_block::ENUM_DECL;
  case DeclKind::Struct:
    return decls_block::STRUCT_DECL;
  case DeclKind::Class:
    return decls_block::CLASS_DECL;
  case DeclKind::Protocol:
    return decls_block::PROTOCOL_DECL;

  case DeclKind::Func:
    return decls_block::FUNC_DECL;
  case DeclKind::Var:
    return decls_block::VAR_DECL;
  case DeclKind::Param:
    return decls_block::PARAM_DECL;

  case DeclKind::Subscript:
    return decls_block::SUBSCRIPT_DECL;
  case DeclKind::Constructor:
    return decls_block::CONSTRUCTOR_DECL;
  case DeclKind::Destructor:
    return decls_block::DESTRUCTOR_DECL;

  default:
    llvm_unreachable("cannot store this kind of decl in a hash table");
  }
}

/// The record types within the identifier block.
///
/// \sa IDENTIFIER_BLOCK_ID
namespace identifier_block {
  enum {
    IDENTIFIER_DATA = 1
  };

  using IdentifierDataLayout = BCRecordLayout<IDENTIFIER_DATA, BCBlob>;
};

/// The record types within the index block.
///
/// \sa INDEX_BLOCK_ID
namespace index_block {
  // These IDs must \em not be renumbered or reordered without incrementing
  // VERSION_MAJOR.
  enum RecordKind {
    TYPE_OFFSETS = 1,
    DECL_OFFSETS,
    IDENTIFIER_OFFSETS,
    TOP_LEVEL_DECLS,
    OPERATORS,
    EXTENSIONS,
    CLASS_MEMBERS_FOR_DYNAMIC_LOOKUP,
    OPERATOR_METHODS,

    /// The Objective-C method index, which contains a mapping from
    /// Objective-C selectors to the methods/initializers/properties/etc. that
    /// produce Objective-C methods.
    OBJC_METHODS,

    ENTRY_POINT,
    LOCAL_DECL_CONTEXT_OFFSETS,
    DECL_CONTEXT_OFFSETS,
    LOCAL_TYPE_DECLS,
    GENERIC_ENVIRONMENT_OFFSETS,
    NORMAL_CONFORMANCE_OFFSETS,
    SIL_LAYOUT_OFFSETS,

    PRECEDENCE_GROUPS,
    NESTED_TYPE_DECLS,
    DECL_MEMBER_NAMES,

    ORDERED_TOP_LEVEL_DECLS,

    GENERIC_SIGNATURE_OFFSETS,
    SUBSTITUTION_MAP_OFFSETS,
    LastRecordKind = SUBSTITUTION_MAP_OFFSETS,
  };
  
  constexpr const unsigned RecordIDFieldWidth = 5;
  static_assert(LastRecordKind < (1 << RecordIDFieldWidth),
                "not enough bits for all record kinds");
  using RecordIDField = BCFixed<RecordIDFieldWidth>;

  using OffsetsLayout = BCGenericRecordLayout<
    RecordIDField, // record ID
    BCArray<BitOffsetField>
  >;

  using DeclListLayout = BCGenericRecordLayout<
    RecordIDField, // record ID
    BCVBR<16>,  // table offset within the blob (see below)
    BCBlob  // map from identifier strings to decl kinds / decl IDs
  >;

  using GroupNamesLayout = BCGenericRecordLayout<
    RecordIDField, // record ID
    BCBlob       // actual names
  >;

  using ExtensionTableLayout = BCRecordLayout<
    EXTENSIONS, // record ID
    BCVBR<16>,  // table offset within the blob (see below)
    BCBlob  // map from identifier strings to decl kinds / decl IDs
  >;

  using ObjCMethodTableLayout = BCRecordLayout<
    OBJC_METHODS,  // record ID
    BCVBR<16>,     // table offset within the blob (see below)
    BCBlob         // map from Objective-C selectors to methods with that selector
  >;

  using NestedTypeDeclsLayout = BCRecordLayout<
    NESTED_TYPE_DECLS, // record ID
    BCVBR<16>,  // table offset within the blob (see below)
    BCBlob  // map from identifier strings to decl kinds / decl IDs
  >;

  using DeclMemberNamesLayout = BCRecordLayout<
    DECL_MEMBER_NAMES, // record ID
    BCVBR<16>,  // table offset within the blob (see below)
    BCBlob  // map from member DeclBaseNames to offsets of DECL_MEMBERS records
  >;

  using EntryPointLayout = BCRecordLayout<
    ENTRY_POINT,
    DeclIDField  // the ID of the main class; 0 if there was a main source file
  >;

  using OrderedDeclsLayout = BCGenericRecordLayout<
    RecordIDField,        // record ID
    BCArray<DeclIDField>  // list of decls by ID
  >;
}

/// \sa DECL_MEMBER_TABLES_BLOCK_ID
namespace decl_member_tables_block {
  enum RecordKind {
    DECL_MEMBERS = 1,
  };

  using DeclMembersLayout = BCRecordLayout<
    DECL_MEMBERS, // record ID
    BCVBR<16>,  // table offset within the blob (see below)
    BCBlob  // maps from DeclIDs to DeclID vectors
  >;

}

/// \sa COMMENT_BLOCK_ID
namespace comment_block {
  enum RecordKind {
    DECL_COMMENTS = 1,
    GROUP_NAMES = 2,
  };

  using DeclCommentListLayout = BCRecordLayout<
    DECL_COMMENTS, // record ID
    BCVBR<16>,     // table offset within the blob (see below)
    BCBlob         // map from Decl IDs to comments
  >;

  using GroupNamesLayout = BCRecordLayout<
    GROUP_NAMES,    // record ID
    BCBlob          // actual names
  >;

} // namespace comment_block

} // end namespace serialization
} // end namespace swift

#endif<|MERGE_RESOLUTION|>--- conflicted
+++ resolved
@@ -55,11 +55,7 @@
 /// describe what change you made. The content of this comment isn't important;
 /// it just ensures a conflict if two people change the module format.
 /// Don't worry about adhering to the 80-column limit for this line.
-<<<<<<< HEAD
-const uint16_t VERSION_MINOR = 452; // Last change: @autodiff type attribute
-=======
 const uint16_t VERSION_MINOR = 454; // Last change: multiple nominal types for operators
->>>>>>> 2bc198e8
 
 using DeclIDField = BCFixed<31>;
 
