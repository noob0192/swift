--- conflicted
+++ resolved
@@ -1624,13 +1624,8 @@
   size_t numTrailingObjects(OverloadToken<ParsedAutoDiffParameter>) const {
     return NumParsedParameters;
   }
-<<<<<<< HEAD
-
-  bool isLinear() const { return linear; }
-=======
                                       
   bool isLinear() const { return Linear; }
->>>>>>> d93efc16
 
   TrailingWhereClause *getWhereClause() const { return WhereClause; }
 
