--- conflicted
+++ resolved
@@ -1003,8 +1003,6 @@
   %2 = builtin "condfail_message"(%0 : $Builtin.Int1, %1 : $Builtin.RawPointer) : $()
   %9999 = tuple()
   return %9999 : $()
-<<<<<<< HEAD
-=======
 }
 
 // CHECK-LABEL: sil @simplify_struct_test : $@convention(thin) (Builtin.Int64) -> Builtin.Int64 {
@@ -1047,5 +1045,4 @@
 bb0(%0 : $@thin T.Type):
   %1 = builtin "isConcrete"(%0 : $@thin T.Type) : $Builtin.Int1
   return %1 : $Builtin.Int1
->>>>>>> 7e5e00a8
 }