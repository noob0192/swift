function(swift_configure_lit_site_cfg source_path destination_path installed_name)
  if (CMAKE_CFG_INTDIR STREQUAL ".")
    set(SWIFT_BUILD_MODE ".")
  else ()
    set(SWIFT_BUILD_MODE "%(build_mode)s")
  endif ()

  string(REPLACE ${CMAKE_CFG_INTDIR} ${SWIFT_BUILD_MODE} LLVM_TOOLS_DIR ${LLVM_TOOLS_BINARY_DIR})
  string(REPLACE ${CMAKE_CFG_INTDIR} ${SWIFT_BUILD_MODE} LLVM_LIBS_DIR  ${LLVM_LIBRARY_DIR})

  if (XCODE)
    string(REPLACE ${CMAKE_CFG_INTDIR} Debug LIT_SWIFTLIB_DIR ${SWIFTLIB_DIR})
  else ()
    set(LIT_SWIFTLIB_DIR ${SWIFTLIB_DIR})
  endif ()

  configure_lit_site_cfg("${source_path}" "${destination_path}")

  if(NOT "${installed_name}" STREQUAL "")
    swift_install_in_component(testsuite-tools
        FILES "${destination_path}"
        RENAME "${installed_name}"
        DESTINATION "share/swift/testsuite")
  endif()
endfunction()

function(normalize_boolean_spelling var_name)
  if(${var_name})
    set("${var_name}" TRUE PARENT_SCOPE)
  else()
    set("${var_name}" FALSE PARENT_SCOPE)
  endif()
endfunction()

function(get_test_dependencies SDK result_var_name)
  set(deps)

  if(SWIFT_BUILD_STDLIB)
    list(APPEND deps SwiftUnitTests)
  endif()

  set(deps_binaries
      swift swift-ide-test sil-opt swift-llvm-opt swift-demangle sil-extract
      lldb-moduleimport-test)
  if(NOT SWIFT_BUILT_STANDALONE)
    list(APPEND deps_binaries llc)
  endif()
  if(SWIFT_BUILD_SOURCEKIT)
    list(APPEND deps_binaries sourcekitd-test complete-test)
  endif()

  if(("${SDK}" STREQUAL "IOS") OR
     ("${SDK}" STREQUAL "TVOS") OR
     ("${SDK}" STREQUAL "WATCHOS") OR
     ("${SDK}" STREQUAL "OSX") OR
     ("${SDK}" STREQUAL "IOS_SIMULATOR") OR
     ("${SDK}" STREQUAL "TVOS_SIMULATOR") OR
     ("${SDK}" STREQUAL "WATCHOS_SIMULATOR") OR
     ("${SDK}" STREQUAL "LINUX") OR
     ("${SDK}" STREQUAL "FREEBSD"))
    # No extra dependencies.
  else()
    message(FATAL_ERROR "Unknown SDK: ${SDK}")
  endif()

  if(XCODE)
    # Xcode's build paths have a configuration variable in them,
    # so CMake can't match them at compile time. Just use target names.
    list(APPEND deps ${deps_binaries})
  else()
    foreach(binary ${deps_binaries})
      list(APPEND deps "${SWIFT_NATIVE_SWIFT_TOOLS_PATH}/${binary}")
    endforeach()
  endif()

  set("${result_var_name}" "${deps}" PARENT_SCOPE)
endfunction()

include(FindPythonInterp)
if(PYTHONINTERP_FOUND)
  if(PATH_TO_LLVM_SOURCE)
    set(LIT "${PATH_TO_LLVM_SOURCE}/utils/lit/lit.py")
  else()
    set(LIT "${PATH_TO_LLVM_BUILD}/${CMAKE_CFG_INTDIR}/bin/llvm-lit")
    # Installed LLVM does not contain ${CMAKE_CFG_INTDIR} in paths.
    if(NOT EXISTS "${LIT}")
      set(LIT "${PATH_TO_LLVM_BUILD}/llvm-lit/bin")
    endif()
  endif()

  set(SWIFT_TEST_EXTRA_ARGS)

  if(NOT SWIFT_BUILD_TOOLS)
    list(APPEND SWIFT_TEST_EXTRA_ARGS
         "--path=${SWIFT_NATIVE_LLVM_TOOLS_PATH}"
         "--path=${SWIFT_NATIVE_CLANG_TOOLS_PATH}"
         "--path=${SWIFT_NATIVE_SWIFT_TOOLS_PATH}")
    if(SWIFT_BUILD_STDLIB)
      list(APPEND SWIFT_TEST_EXTRA_ARGS
           "--param" "test_resource_dir=${SWIFTLIB_DIR}")
    endif()
  endif()

  option(SWIFT_TEST_USE_LEAKS "Run Swift stdlib tests under leaks" FALSE)
  if (SWIFT_TEST_USE_LEAKS)
    list(APPEND SWIFT_TEST_EXTRA_ARGS "--param" "leaks-all")
  endif()

  if(NOT CMAKE_CFG_INTDIR STREQUAL ".")
    list(APPEND SWIFT_TEST_EXTRA_ARGS
         "--param" "build_mode=${CMAKE_CFG_INTDIR}")
  endif()

  if (LLVM_USE_SANITIZER STREQUAL "Address")
    set(SWIFT_ASAN_BUILD TRUE)
  endif()

  set(TEST_MODES optimize_none optimize optimize_unchecked)


  foreach(SDK ${SWIFT_SDKS})
    foreach(ARCH ${SWIFT_SDK_${SDK}_ARCHITECTURES})
      foreach(TEST_MODE ${TEST_MODES})
        # Configure variables for this subdirectory.
        set(VARIANT_SUFFIX "-${SWIFT_SDK_${SDK}_LIB_SUBDIR}-${ARCH}")
        set(VARIANT_TRIPLE "${SWIFT_SDK_${SDK}_ARCH_${ARCH}_TRIPLE}")
        set(VARIANT_SDK "${SWIFT_SDK_${SDK}_PATH}")
        is_build_type_optimized("${SWIFT_STDLIB_BUILD_TYPE}" SWIFT_OPTIMIZED)

        # Normalize spelling of boolean values.
        normalize_boolean_spelling(LLVM_ENABLE_ASSERTIONS)
        normalize_boolean_spelling(SWIFT_STDLIB_ASSERTIONS)
        normalize_boolean_spelling(SWIFT_AST_VERIFIER)
        normalize_boolean_spelling(SWIFT_ASAN_BUILD)

        # A directory where to put the xUnit-style XML test results.
        set(swift_test_results_dir
            "${CMAKE_BINARY_DIR}/${CMAKE_CFG_INTDIR}/swift-test-results/${VARIANT_TRIPLE}")

        set(command_clean_test_results_dir
            COMMAND "${CMAKE_COMMAND}" -E remove_directory "${swift_test_results_dir}"
            COMMAND "${CMAKE_COMMAND}" -E make_directory "${swift_test_results_dir}")

        set(LIT_ARGS "${SWIFT_TEST_EXTRA_ARGS} ${LLVM_LIT_ARGS}")
        separate_arguments(LIT_ARGS)

        set(test_mode_target_suffix "")
        if(NOT TEST_MODE STREQUAL "optimize_none")
          if(TEST_MODE STREQUAL "optimize")
            set(test_mode_target_suffix "-optimize")
            list(APPEND LIT_ARGS "--param" "run_only_tests=executable_test")
          endif()
          if(TEST_MODE STREQUAL "optimize_unchecked")
            set(test_mode_target_suffix "-optimize-unchecked")
            list(APPEND LIT_ARGS "--param" "run_only_tests=executable_test")
          endif()
          list(APPEND LIT_ARGS "--param" "swift_test_mode=${TEST_MODE}")
        endif()

        if(NOT SWIFT_BUILD_STDLIB)
          list(APPEND LIT_ARGS
              "--param" "test_sdk_overlay_dir=${SWIFTLIB_DIR}/${SWIFT_SDK_${SDK}_LIB_SUBDIR}")
        endif()

        list(APPEND LIT_ARGS "--xunit-xml-output=${swift_test_results_dir}/lit-tests.xml")

        set(lit_command ${PYTHON_EXECUTABLE} "${LIT}" ${LIT_ARGS})

        set(command_upload_stdlib)
        if("${SDK}" STREQUAL "IOS" OR "${SDK}" STREQUAL "TVOS" OR "${SDK}" STREQUAL "WATCHOS")
          # These are supported testing SDKs.
        endif()

        set(test_dependencies)
        get_test_dependencies("${SDK}" test_dependencies)
        list(APPEND test_dependencies
            "swift-test-stdlib-${SWIFT_SDK_${SDK}_LIB_SUBDIR}")

        set(validation_test_dependencies
            "swiftStdlibCollectionUnittest-${SWIFT_SDK_${SDK}_LIB_SUBDIR}")

        set(test_bin_dir "${CMAKE_CURRENT_BINARY_DIR}${VARIANT_SUFFIX}")
        set(validation_test_bin_dir
            "${CMAKE_CURRENT_BINARY_DIR}/../validation-test${VARIANT_SUFFIX}")

        swift_configure_lit_site_cfg(
            "${CMAKE_CURRENT_SOURCE_DIR}/lit.site.cfg.in"
            "${test_bin_dir}/lit.site.cfg"
            "test${VARIANT_SUFFIX}.lit.site.cfg")

        swift_configure_lit_site_cfg(
            "${CMAKE_CURRENT_SOURCE_DIR}/Unit/lit.site.cfg.in"
            "${test_bin_dir}/Unit/lit.site.cfg"
            "")

        swift_configure_lit_site_cfg(
            "${CMAKE_CURRENT_SOURCE_DIR}/../validation-test/lit.site.cfg.in"
            "${validation_test_bin_dir}/lit.site.cfg"
            "validation-test${VARIANT_SUFFIX}.lit.site.cfg")
        set(profdata_merge_worker
            "${CMAKE_CURRENT_SOURCE_DIR}/../utils/profdata_merge_worker.py")

        if(SWIFT_ANALYZE_CODE_COVERAGE STREQUAL "MERGED")
            set(command_profdata_merge_start
                COMMAND ${PYTHON_EXECUTABLE} ${profdata_merge_worker} start -o ${swift_test_results_dir})
            set(command_profdata_merge_stop
                COMMAND ${PYTHON_EXECUTABLE} ${profdata_merge_worker} stop)
        else()
            set(command_profdata_merge_start)
            set(command_profdata_merge_stop)
        endif()

        add_custom_target("check-swift${test_mode_target_suffix}${VARIANT_SUFFIX}"
            ${command_upload_stdlib}
            ${command_clean_test_results_dir}
            ${command_profdata_merge_start}
            COMMAND ${lit_command} "${test_bin_dir}"
            ${command_profdata_merge_stop}
            DEPENDS ${test_dependencies}
            COMMENT "Running Swift tests for ${VARIANT_TRIPLE}"
            ${cmake_3_2_USES_TERMINAL})

        add_custom_target("check-swift-validation${test_mode_target_suffix}${VARIANT_SUFFIX}"
            ${command_upload_stdlib}
            ${command_clean_test_results_dir}
            ${command_profdata_merge_start}
            COMMAND ${lit_command} "${validation_test_bin_dir}"
<<<<<<< HEAD
            ${command_profdata_merge_stop}
            DEPENDS ${test_dependencies}
=======
            DEPENDS ${test_dependencies} ${validation_test_dependencies}
>>>>>>> 2f5c74ed
            COMMENT "Running Swift validation tests for ${VARIANT_TRIPLE}"
            ${cmake_3_2_USES_TERMINAL})

        add_custom_target("check-swift-all${test_mode_target_suffix}${VARIANT_SUFFIX}"
            ${command_upload_stdlib}
            ${command_clean_test_results_dir}
            ${command_profdata_merge_start}
            COMMAND ${lit_command} "${validation_test_bin_dir}" "${test_bin_dir}"
<<<<<<< HEAD
            ${command_profdata_merge_stop}
            DEPENDS ${test_dependencies}
=======
            DEPENDS ${test_dependencies} ${validation_test_dependencies}
>>>>>>> 2f5c74ed
            COMMENT "Running all Swift tests for ${VARIANT_TRIPLE}"
            ${cmake_3_2_USES_TERMINAL})


      endforeach()
    endforeach()
  endforeach()

  # Add shortcuts for the default variant.
  foreach(TEST_MODE ${TEST_MODES})
    set(test_mode_target_suffix)
    if(TEST_MODE STREQUAL "optimize_none")
      set(test_mode_target_suffix "")
    endif()
    if(TEST_MODE STREQUAL "optimize")
      set(test_mode_target_suffix "-optimize")
    endif()
    if(TEST_MODE STREQUAL "optimize_unchecked")
      set(test_mode_target_suffix "-optimize-unchecked")
    endif()

    add_custom_target(check-swift${test_mode_target_suffix}
        DEPENDS "check-swift${test_mode_target_suffix}${SWIFT_PRIMARY_VARIANT_SUFFIX}")

    add_custom_target(check-swift-validation${test_mode_target_suffix}
        DEPENDS "check-swift-validation${test_mode_target_suffix}${SWIFT_PRIMARY_VARIANT_SUFFIX}")

    add_custom_target(check-swift-all${test_mode_target_suffix}
        DEPENDS "check-swift-all${test_mode_target_suffix}${SWIFT_PRIMARY_VARIANT_SUFFIX}")

  endforeach()

endif()
<|MERGE_RESOLUTION|>--- conflicted
+++ resolved
@@ -225,12 +225,8 @@
             ${command_clean_test_results_dir}
             ${command_profdata_merge_start}
             COMMAND ${lit_command} "${validation_test_bin_dir}"
-<<<<<<< HEAD
             ${command_profdata_merge_stop}
-            DEPENDS ${test_dependencies}
-=======
             DEPENDS ${test_dependencies} ${validation_test_dependencies}
->>>>>>> 2f5c74ed
             COMMENT "Running Swift validation tests for ${VARIANT_TRIPLE}"
             ${cmake_3_2_USES_TERMINAL})
 
@@ -239,12 +235,8 @@
             ${command_clean_test_results_dir}
             ${command_profdata_merge_start}
             COMMAND ${lit_command} "${validation_test_bin_dir}" "${test_bin_dir}"
-<<<<<<< HEAD
             ${command_profdata_merge_stop}
-            DEPENDS ${test_dependencies}
-=======
             DEPENDS ${test_dependencies} ${validation_test_dependencies}
->>>>>>> 2f5c74ed
             COMMENT "Running all Swift tests for ${VARIANT_TRIPLE}"
             ${cmake_3_2_USES_TERMINAL})
 
