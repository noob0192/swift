//===--- TypeChecker.h - Type Checking Class --------------------*- C++ -*-===//
//
// This source file is part of the Swift.org open source project
//
// Copyright (c) 2014 - 2017 Apple Inc. and the Swift project authors
// Licensed under Apache License v2.0 with Runtime Library Exception
//
// See https://swift.org/LICENSE.txt for license information
// See https://swift.org/CONTRIBUTORS.txt for the list of Swift project authors
//
//===----------------------------------------------------------------------===//
//
//  This file defines the TypeChecking class.
//
//===----------------------------------------------------------------------===//

#ifndef TYPECHECKING_H
#define TYPECHECKING_H

#include "swift/AST/ASTContext.h"
#include "swift/AST/AccessScope.h"
#include "swift/AST/AnyFunctionRef.h"
#include "swift/AST/Availability.h"
#include "swift/AST/DiagnosticsSema.h"
#include "swift/AST/KnownProtocols.h"
#include "swift/AST/LazyResolver.h"
#include "swift/AST/NameLookup.h"
#include "swift/AST/TypeRefinementContext.h"
#include "swift/Parse/Lexer.h"
#include "swift/Basic/OptionSet.h"
#include "swift/Config.h"
#include "llvm/ADT/SetVector.h"
#include "llvm/ADT/TinyPtrVector.h"
#include <functional>

namespace swift {

class GenericSignatureBuilder;
class NominalTypeDecl;
class NormalProtocolConformance;
class TopLevelContext;
class TypeChecker;
class TypeResolution;
class TypeResolutionOptions;
class TypoCorrectionResults;
class ExprPattern;
enum class TypeResolutionStage : uint8_t;

namespace constraints {
  enum class ConstraintKind : char;
  enum class SolutionKind : char;
  class ConstraintSystem;
  class Solution;
}

/// A mapping from substitutable types to the protocol-conformance
/// mappings for those types.
using ConformanceMap =
    llvm::DenseMap<SubstitutableType *, SmallVector<ProtocolConformance *, 2>>;

/// Special-case type checking semantics for certain declarations.
enum class DeclTypeCheckingSemantics {
  /// A normal declaration.
  Normal,
  
  /// The type(of:) declaration, which performs a "dynamic type" operation,
  /// with different behavior for existential and non-existential arguments.
  TypeOf,
  
  /// The withoutActuallyEscaping(_:do:) declaration, which makes a nonescaping
  /// closure temporarily escapable.
  WithoutActuallyEscaping,

  /// The _openExistential(_:do:) declaration, which extracts the value inside
  /// an existential and passes it as a value of its own dynamic type.
  OpenExistential,
};

/// The result of name lookup.
class LookupResult {
private:
  /// The set of results found.
  SmallVector<LookupResultEntry, 4> Results;
  size_t IndexOfFirstOuterResult = 0;

public:
  LookupResult() {}

  explicit LookupResult(const SmallVectorImpl<LookupResultEntry> &Results,
                        size_t indexOfFirstOuterResult)
      : Results(Results.begin(), Results.end()),
        IndexOfFirstOuterResult(indexOfFirstOuterResult) {}

  using iterator = SmallVectorImpl<LookupResultEntry>::iterator;
  iterator begin() { return Results.begin(); }
  iterator end() {
    return Results.begin() + IndexOfFirstOuterResult;
  }
  unsigned size() const { return innerResults().size(); }
  bool empty() const { return innerResults().empty(); }

  ArrayRef<LookupResultEntry> innerResults() const {
    return llvm::makeArrayRef(Results).take_front(IndexOfFirstOuterResult);
  }

  ArrayRef<LookupResultEntry> outerResults() const {
    return llvm::makeArrayRef(Results).drop_front(IndexOfFirstOuterResult);
  }

  const LookupResultEntry& operator[](unsigned index) const {
    return Results[index];
  }

  LookupResultEntry front() const { return innerResults().front(); }
  LookupResultEntry back() const { return innerResults().back(); }

  /// Add a result to the set of results.
  void add(LookupResultEntry result, bool isOuter) {
    Results.push_back(result);
    if (!isOuter) {
      IndexOfFirstOuterResult++;
      assert(IndexOfFirstOuterResult == Results.size() &&
             "found an outer result before an inner one");
    } else {
      assert(IndexOfFirstOuterResult > 0 &&
             "found outer results without an inner one");
    }
  }

  void clear() { Results.clear(); }

  /// Determine whether the result set is nonempty.
  explicit operator bool() const {
    return !empty();
  }

  TypeDecl *getSingleTypeResult() const {
    if (size() != 1)
      return nullptr;

    return dyn_cast<TypeDecl>(front().getValueDecl());
  }

  /// Filter out any results that aren't accepted by the given predicate.
  void
  filter(llvm::function_ref<bool(LookupResultEntry, /*isOuter*/ bool)> pred);

  /// Shift down results by dropping inner results while keeping outer
  /// results (if any), the innermost of which are recogized as inner
  /// results afterwards.
  void shiftDownResults();
};

/// An individual result of a name lookup for a type.
struct LookupTypeResultEntry {
  TypeDecl *Member;
  Type MemberType;
  /// The associated type that the Member/MemberType were inferred for, but only
  /// if inference happened when creating this entry.
  AssociatedTypeDecl *InferredAssociatedType;
};

/// The result of name lookup for types.
class LookupTypeResult {
  /// The set of results found.
  SmallVector<LookupTypeResultEntry, 4> Results;

  friend class TypeChecker;

public:
  using iterator = SmallVectorImpl<LookupTypeResultEntry>::iterator;
  iterator begin() { return Results.begin(); }
  iterator end() { return Results.end(); }
  unsigned size() const { return Results.size(); }

  LookupTypeResultEntry operator[](unsigned index) const {
    return Results[index];
  }

  LookupTypeResultEntry front() const { return Results.front(); }
  LookupTypeResultEntry back() const { return Results.back(); }

  /// Add a result to the set of results.
  void addResult(LookupTypeResultEntry result) { Results.push_back(result); }

  /// Determine whether this result set is ambiguous.
  bool isAmbiguous() const {
    return Results.size() > 1;
  }

  /// Determine whether the result set is nonempty.
  explicit operator bool() const {
    return !Results.empty();
  }
};

/// This specifies the purpose of the contextual type, when specified to
/// typeCheckExpression.  This is used for diagnostic generation to produce more
/// specified error messages when the conversion fails.
///
enum ContextualTypePurpose {
  CTP_Unused,           ///< No contextual type is specified.
  CTP_Initialization,   ///< Pattern binding initialization.
  CTP_ReturnStmt,       ///< Value specified to a 'return' statement.
  CTP_ReturnSingleExpr, ///< Value implicitly returned from a function.
  CTP_YieldByValue,     ///< By-value yield operand.
  CTP_YieldByReference, ///< By-reference yield operand.
  CTP_ThrowStmt,        ///< Value specified to a 'throw' statement.
  CTP_EnumCaseRawValue, ///< Raw value specified for "case X = 42" in enum.
  CTP_DefaultParameter, ///< Default value in parameter 'foo(a : Int = 42)'.

  CTP_CalleeResult,     ///< Constraint is placed on the result of a callee.
  CTP_CallArgument,     ///< Call to function or operator requires type.
  CTP_ClosureResult,    ///< Closure result expects a specific type.
  CTP_ArrayElement,     ///< ArrayExpr wants elements to have a specific type.
  CTP_DictionaryKey,    ///< DictionaryExpr keys should have a specific type.
  CTP_DictionaryValue,  ///< DictionaryExpr values should have a specific type.
  CTP_CoerceOperand,    ///< CoerceExpr operand coerced to specific type.
  CTP_AssignSource,     ///< AssignExpr source operand coerced to result type.
  CTP_SubscriptAssignSource, ///< AssignExpr source operand coerced to subscript
                             ///< result type.
  CTP_Condition,        ///< Condition expression of various statements e.g.
                        ///< `if`, `for`, `while` etc.

  CTP_CannotFail,       ///< Conversion can never fail. abort() if it does.
};



/// Flags that can be used to control name lookup.
enum class TypeCheckExprFlags {
  /// Whether we know that the result of the expression is discarded.  This
  /// disables constraints forcing an lvalue result to be loadable.
  IsDiscarded = 0x01,

  /// Whether the client wants to disable the structural syntactic restrictions
  /// that we force for style or other reasons.
  DisableStructuralChecks = 0x02,

  /// If set, the client wants a best-effort solution to the constraint system,
  /// but can tolerate a solution where all of the constraints are solved, but
  /// not all type variables have been determined.  In this case, the constraint
  /// system is not applied to the expression AST, but the ConstraintSystem is
  /// left in-tact.
  AllowUnresolvedTypeVariables = 0x08,

  /// If set, the 'convertType' specified to typeCheckExpression should not
  /// produce a conversion constraint, but it should be used to guide the
  /// solution in terms of performance optimizations of the solver, and in terms
  /// of guiding diagnostics.
  ConvertTypeIsOnlyAHint = 0x10,

  /// If set, this expression isn't embedded in a larger expression or
  /// statement. This should only be used for syntactic restrictions, and should
  /// not affect type checking itself.
  IsExprStmt = 0x20,

  /// If set, this expression is being re-type checked as part of diagnostics,
  /// and so we should not visit bodies of non-single expression closures.
  SkipMultiStmtClosures = 0x40,

  /// This is an inout yield.
  IsInOutYield = 0x100,

  /// If set, a conversion constraint should be specified so that the result of
  /// the expression is an optional type.
  ExpressionTypeMustBeOptional = 0x200,

  /// FIXME(diagnostics): Once diagnostics are completely switched to new
  /// framework, this flag could be removed as obsolete.
  ///
  /// If set, this is a sub-expression, and it is being re-typechecked
  /// as part of the expression diagnostics, which is attempting to narrow
  /// down failure location.
  SubExpressionDiagnostics = 0x400,
  
  /// If set, the 'convertType' specified to typeCheckExpression is the opaque
  /// return type of the declaration being checked. The archetype should be
  /// opened into a type variable to provide context to the expression, and
  /// the resulting type will be a candidate for binding the underlying
  /// type.
  ConvertTypeIsOpaqueReturnType = 0x800,
};

using TypeCheckExprOptions = OptionSet<TypeCheckExprFlags>;

inline TypeCheckExprOptions operator|(TypeCheckExprFlags flag1,
                                      TypeCheckExprFlags flag2) {
  return TypeCheckExprOptions(flag1) | flag2;
}

/// Flags that can be used to control name lookup.
enum class NameLookupFlags {
  /// Whether we know that this lookup is always a private dependency.
  KnownPrivate = 0x01,
  /// Whether name lookup should be able to find protocol members.
  ProtocolMembers = 0x02,
  /// Whether we should map the requirement to the witness if we
  /// find a protocol member and the base type is a concrete type.
  ///
  /// If this is not set but ProtocolMembers is set, we will
  /// find protocol extension members, but not protocol requirements
  /// that do not yet have a witness (such as inferred associated
  /// types, or witnesses for derived conformances).
  PerformConformanceCheck = 0x04,
  /// Whether to perform 'dynamic' name lookup that finds @objc
  /// members of any class or protocol.
  DynamicLookup = 0x08,
  /// Whether to ignore access control for this lookup, allowing inaccessible
  /// results to be returned.
  IgnoreAccessControl = 0x10,
  /// Whether to include results from outside the innermost scope that has a
  /// result.
  IncludeOuterResults = 0x20,
  /// Whether to consider synonyms declared through @_implements().
  IncludeAttributeImplements = 0x40,
};

/// A set of options that control name lookup.
using NameLookupOptions = OptionSet<NameLookupFlags>;

inline NameLookupOptions operator|(NameLookupFlags flag1,
                                   NameLookupFlags flag2) {
  return NameLookupOptions(flag1) | flag2;
}

/// Default options for member name lookup.
const NameLookupOptions defaultMemberLookupOptions
  = NameLookupFlags::ProtocolMembers |
    NameLookupFlags::PerformConformanceCheck;

/// Default options for constructor lookup.
const NameLookupOptions defaultConstructorLookupOptions
  = NameLookupFlags::ProtocolMembers |
    NameLookupFlags::PerformConformanceCheck;

/// Default options for member type lookup.
const NameLookupOptions defaultMemberTypeLookupOptions
  = NameLookupFlags::ProtocolMembers |
    NameLookupFlags::PerformConformanceCheck;

/// Default options for unqualified name lookup.
const NameLookupOptions defaultUnqualifiedLookupOptions
  = NameLookupFlags::ProtocolMembers |
    NameLookupFlags::PerformConformanceCheck;

/// Describes the result of comparing two entities, of which one may be better
/// or worse than the other, or they are unordered.
enum class Comparison {
  /// Neither entity is better than the other.
  Unordered,
  /// The first entity is better than the second.
  Better,
  /// The first entity is worse than the second.
  Worse
};

/// Specify how we handle the binding of underconstrained (free) type variables
/// within a solution to a constraint system.
enum class FreeTypeVariableBinding {
  /// Disallow any binding of such free type variables.
  Disallow,
  /// Allow the free type variables to persist in the solution.
  Allow,
  /// Bind the type variables to UnresolvedType to represent the ambiguity.
  UnresolvedType
};

/// An abstract interface that can interact with the type checker during
/// the type checking of a particular expression.
class ExprTypeCheckListener {
public:
  virtual ~ExprTypeCheckListener();

  /// Callback invoked once the constraint system has been constructed.
  ///
  /// \param cs The constraint system that has been constructed.
  ///
  /// \param expr The pre-checked expression from which the constraint system
  /// was generated.
  ///
  /// \returns true if an error occurred that is not itself part of the
  /// constraint system, or false otherwise.
  virtual bool builtConstraints(constraints::ConstraintSystem &cs, Expr *expr);

  /// Callback invoked once a solution has been found.
  ///
  /// The callback may further alter the expression, returning either a
  /// new expression (to replace the result) or a null pointer to indicate
  /// failure.
  virtual Expr *foundSolution(constraints::Solution &solution, Expr *expr);

  /// Callback invokes once the chosen solution has been applied to the
  /// expression.
  ///
  /// The callback may further alter the expression, returning either a
  /// new expression (to replace the result) or a null pointer to indicate
  /// failure.
  virtual Expr *appliedSolution(constraints::Solution &solution,
                                Expr *expr);

  /// Callback invoked if expression is structurally unsound and can't
  /// be correctly processed by the constraint solver.
  virtual void preCheckFailed(Expr *expr);

  /// Callback invoked if constraint system failed to generate
  /// constraints for a given expression.
  virtual void constraintGenerationFailed(Expr *expr);

  /// Callback invoked if application of chosen solution to
  /// expression has failed.
  virtual void applySolutionFailed(constraints::Solution &solution, Expr *expr);
};

/// A conditional conformance that implied some other requirements. That is, \c
/// ConformingType conforming to \c Protocol may have required additional
/// requirements to be satisfied.
///
/// This is designed to be used in a stack of such requirements, which can be
/// formatted with \c diagnoseConformanceStack.
struct ParentConditionalConformance {
  Type ConformingType;
  ProtocolType *Protocol;

  /// Format the stack \c conformances as a series of notes that trace a path of
  /// conditional conformances that lead to some other failing requirement (that
  /// is not in \c conformances).
  ///
  /// The end of \c conformances is the active end of the stack, i.e. \c
  /// conformances[0] is a conditional conformance that requires \c
  /// conformances[1], etc.
  static void
  diagnoseConformanceStack(DiagnosticEngine &diags, SourceLoc location,
                           ArrayRef<ParentConditionalConformance> conformances);
};

/// An abstract interface that is used by `checkGenericArguments`.
class GenericRequirementsCheckListener {
public:
  virtual ~GenericRequirementsCheckListener();

  /// Callback invoked before trying to check generic requirement placed
  /// between given types. Note: if either of the types assigned to the
  /// requirement is generic parameter or dependent member, this callback
  /// method is going to get their substitutions.
  ///
  /// \param kind The kind of generic requirement to check.
  ///
  /// \param first The left-hand side type assigned to the requirement,
  /// possibly represented by its generic substitute.
  ///
  /// \param second The right-hand side type assigned to the requirement,
  /// possibly represented by its generic substitute.
  ///
  ///
  /// \returns true if it's ok to validate requirement, false otherwise.
  virtual bool shouldCheck(RequirementKind kind, Type first, Type second);

  /// Callback to report the result of a satisfied conformance requirement.
  ///
  /// \param depTy The dependent type, from the signature.
  /// \param replacementTy The type \c depTy was replaced with.
  /// \param conformance The conformance itself.
  virtual void satisfiedConformance(Type depTy, Type replacementTy,
                                    ProtocolConformanceRef conformance);

  /// Callback to diagnose problem with unsatisfied generic requirement.
  ///
  /// \param req The unsatisfied generic requirement.
  ///
  /// \param first The left-hand side type assigned to the requirement,
  /// possibly represented by its generic substitute.
  ///
  /// \param second The right-hand side type assigned to the requirement,
  /// possibly represented by its generic substitute.
  ///
  /// \returns true if problem has been diagnosed, false otherwise.
  virtual bool diagnoseUnsatisfiedRequirement(
      const Requirement &req, Type first, Type second,
      ArrayRef<ParentConditionalConformance> parents);
};

/// The result of `checkGenericRequirement`.
enum class RequirementCheckResult {
  Success, Failure, SubstitutionFailure
};

/// Flags that control protocol conformance checking.
enum class ConformanceCheckFlags {
  /// Whether we're performing the check from within an expression.
  InExpression = 0x01,
  /// Whether to suppress dependency tracking entirely.
  ///
  /// FIXME: This deals with some oddities with the
  /// _ObjectiveCBridgeable conformances.
  SuppressDependencyTracking = 0x02,
  /// Whether to skip the check for any conditional conformances.
  ///
  /// When set, the caller takes responsibility for any
  /// conditional requirements required for the conformance to be
  /// correctly used. Otherwise (the default), all of the conditional
  /// requirements will be checked.
  SkipConditionalRequirements = 0x04,
};

/// Options that control protocol conformance checking.
using ConformanceCheckOptions = OptionSet<ConformanceCheckFlags>;

inline ConformanceCheckOptions operator|(ConformanceCheckFlags lhs,
                                         ConformanceCheckFlags rhs) {
  return ConformanceCheckOptions(lhs) | rhs;
}

/// Describes the kind of checked cast operation being performed.
enum class CheckedCastContextKind {
  /// None: we're just establishing how to perform the checked cast. This
  /// is useful when we don't care to produce any diagnostics.
  None,
  /// A forced cast, with "as!".
  ForcedCast,
  /// A conditional cast, with "as?".
  ConditionalCast,
  /// An "is" expression.
  IsExpr,
  /// An "is" pattern.
  IsPattern,
  /// An enum-element pattern.
  EnumElementPattern,
};

enum class FunctionBuilderClosurePreCheck : uint8_t {
  /// There were no problems pre-checking the closure.
  Okay,

  /// There was an error pre-checking the closure.
  Error,

  /// The closure has a return statement.
  HasReturnStmt,
};

/// The Swift type checker, which takes a parsed AST and performs name binding,
/// type checking, and semantic analysis to produce a type-annotated AST.
class TypeChecker final : public LazyResolver {
public:
  ASTContext &Context;
  DiagnosticEngine &Diags;

  /// The list of function definitions we've encountered.
  std::vector<AbstractFunctionDecl *> definedFunctions;

  /// Declarations that need their conformances checked.
  llvm::SmallVector<Decl *, 8> ConformanceContexts;

  // Caches whether a given declaration is "as specialized" as another.
  llvm::DenseMap<std::tuple<ValueDecl *, ValueDecl *,
                            /*isDynamicOverloadComparison*/ unsigned>,
                 bool>
      specializedOverloadComparisonCache;

  /// A list of closures for the most recently type-checked function, which we
  /// will need to compute captures for.
  std::vector<AbstractClosureExpr *> ClosuresWithUncomputedCaptures;

private:
  /// The # of times we have performed typo correction.
  unsigned NumTypoCorrections = 0;

private:
  Type MaxIntegerType;
  Type NSObjectType;
  Type NSNumberType;
  Type NSValueType;
  Type ObjCSelectorType;

  /// The set of expressions currently being analyzed for failures.
  llvm::DenseMap<Expr*, Expr*> DiagnosedExprs;

  /// The index of the next response metavariable to bind to a REPL result.
  unsigned NextResponseVariableIndex = 0;

  /// If non-zero, warn when a function body takes longer than this many
  /// milliseconds to type-check.
  ///
  /// Intended for debugging purposes only.
  unsigned WarnLongFunctionBodies = 0;

  /// If non-zero, warn when type-checking an expression takes longer
  /// than this many milliseconds.
  ///
  /// Intended for debugging purposes only.
  unsigned WarnLongExpressionTypeChecking = 0;

  /// If non-zero, abort the expression type checker if it takes more
  /// than this many seconds.
  unsigned ExpressionTimeoutThreshold = 600;

  /// If non-zero, abort the switch statement exhaustiveness checker if
  /// the Space::minus function is called more than this many times.
  ///
  /// Why this number? Times out in about a second on a 2017 iMac, Retina 5K,
  // 4.2 GHz Intel Core i7.
  // (It's arbitrary, but will keep the compiler from taking too much time.)
  unsigned SwitchCheckingInvocationThreshold = 200000;

  /// If true, the time it takes to type-check each function will be dumped
  /// to llvm::errs().
  bool DebugTimeFunctionBodies = false;

  /// If true, the time it takes to type-check each expression will be
  /// dumped to llvm::errs().
  bool DebugTimeExpressions = false;

  /// Indicate that the type checker is checking code that will be
  /// immediately executed. This will suppress certain warnings
  /// when executing scripts.
  bool InImmediateMode = false;

  /// Indicate that the type checker should skip type-checking non-inlinable
  /// function bodies.
  bool SkipNonInlinableFunctionBodies = false;

  /// Closure expressions whose bodies have already been prechecked as
  /// part of trying to apply a function builder.
  llvm::DenseMap<ClosureExpr *, FunctionBuilderClosurePreCheck>
    precheckedFunctionBuilderClosures;

  TypeChecker(ASTContext &Ctx);
  friend class ASTContext;
  friend class constraints::ConstraintSystem;
  friend class TypeCheckFunctionBodyUntilRequest;
  
public:
  /// Create a new type checker instance for the given ASTContext, if it
  /// doesn't already have one.
  ///
  /// \returns a reference to the type vchecker.
  static TypeChecker &createForContext(ASTContext &ctx);

  TypeChecker(const TypeChecker&) = delete;
  TypeChecker& operator=(const TypeChecker&) = delete;
  ~TypeChecker();

  LangOptions &getLangOpts() const { return Context.LangOpts; }

  /// Dump the time it takes to type-check each function to llvm::errs().
  void enableDebugTimeFunctionBodies() {
    DebugTimeFunctionBodies = true;
  }

  /// Dump the time it takes to type-check each function to llvm::errs().
  void enableDebugTimeExpressions() {
    DebugTimeExpressions = true;
  }

  bool getDebugTimeExpressions() {
    return DebugTimeExpressions;
  }

  /// If \p timeInMS is non-zero, warn when a function body takes longer than
  /// this many milliseconds to type-check.
  ///
  /// Intended for debugging purposes only.
  void setWarnLongFunctionBodies(unsigned timeInMS) {
    WarnLongFunctionBodies = timeInMS;
  }

  /// If \p timeInMS is non-zero, warn when type-checking an expression
  /// takes longer than this many milliseconds.
  ///
  /// Intended for debugging purposes only.
  void setWarnLongExpressionTypeChecking(unsigned timeInMS) {
    WarnLongExpressionTypeChecking = timeInMS;
  }

  /// Return the current setting for the number of milliseconds
  /// threshold we use to determine whether to warn about an
  /// expression taking a long time.
  unsigned getWarnLongExpressionTypeChecking() {
    return WarnLongExpressionTypeChecking;
  }

  /// Set the threshold that determines the upper bound for the number
  /// of seconds we'll let the expression type checker run before
  /// considering an expression "too complex".
  void setExpressionTimeoutThreshold(unsigned timeInSeconds) {
    ExpressionTimeoutThreshold = timeInSeconds;
  }

  /// Return the current setting for the threshold that determines
  /// the upper bound for the number of seconds we'll let the
  /// expression type checker run before considering an expression
  /// "too complex".
  /// If zero, do not limit the checking.
  unsigned getExpressionTimeoutThresholdInSeconds() {
    return ExpressionTimeoutThreshold;
  }

  /// Get the threshold that determines the upper bound for the number
  /// of times we'll let the Space::minus routine run before
  /// considering a switch statement "too complex".
  /// If zero, do not limit the checking.
  unsigned getSwitchCheckingInvocationThreshold() const {
    return SwitchCheckingInvocationThreshold;
  }

  /// Set the threshold that determines the upper bound for the number
  /// of times we'll let the Space::minus routine run before
  /// considering a switch statement "too complex".
  void setSwitchCheckingInvocationThreshold(unsigned invocationCount) {
    SwitchCheckingInvocationThreshold = invocationCount;
  }

  void setSkipNonInlinableBodies(bool skip) {
    SkipNonInlinableFunctionBodies = skip;
  }

  bool canSkipNonInlinableBodies() const {
    return SkipNonInlinableFunctionBodies;
  }

  bool getInImmediateMode() {
    return InImmediateMode;
  }

  void setInImmediateMode(bool InImmediateMode) {
    this->InImmediateMode = InImmediateMode;
  }

  template<typename ...ArgTypes>
  InFlightDiagnostic diagnose(ArgTypes &&...Args) {
    return Diags.diagnose(std::forward<ArgTypes>(Args)...);
  }

  void diagnoseWithNotes(InFlightDiagnostic parentDiag,
                         llvm::function_ref<void(void)> builder) {
    CompoundDiagnosticTransaction transaction(Diags);
    parentDiag.flush();
    builder();
  }

  static Type getArraySliceType(SourceLoc loc, Type elementType);
  static Type getDictionaryType(SourceLoc loc, Type keyType, Type valueType);
  static Type getOptionalType(SourceLoc loc, Type elementType);
  Type getStringType(DeclContext *dc);
  Type getSubstringType(DeclContext *dc);
  Type getIntType(DeclContext *dc);
  Type getInt8Type(DeclContext *dc);
  Type getUInt8Type(DeclContext *dc);
  Type getNSObjectType(DeclContext *dc);
  Type getObjCSelectorType(DeclContext *dc);
  Type getExceptionType(DeclContext *dc, SourceLoc loc);
  
  /// Try to resolve an IdentTypeRepr, returning either the referenced
  /// Type or an ErrorType in case of error.
  static Type resolveIdentifierType(TypeResolution resolution,
                                    IdentTypeRepr *IdType,
                                    TypeResolutionOptions options);

  /// Bind an UnresolvedDeclRefExpr by performing name lookup and
  /// returning the resultant expression.  Context is the DeclContext used
  /// for the lookup.
  Expr *resolveDeclRefExpr(UnresolvedDeclRefExpr *UDRE, DeclContext *Context);

  /// Validate the given type.
  ///
  /// Type validation performs name binding, checking of generic arguments,
  /// and so on to determine whether the given type is well-formed and can
  /// be used as a type.
  ///
  /// \param Loc The type (with source location information) to validate.
  /// If the type has already been validated, returns immediately.
  ///
  /// \param resolution The type resolution being performed.
  ///
  /// \param options Options that alter type resolution.
  ///
  /// \returns true if type validation failed, or false otherwise.
  static bool validateType(ASTContext &Ctx, TypeLoc &Loc,
                           TypeResolution resolution,
                           TypeResolutionOptions options);

  /// Check for unsupported protocol types in the given declaration.
  void checkUnsupportedProtocolType(Decl *decl);

  /// Check for unsupported protocol types in the given statement.
  void checkUnsupportedProtocolType(Stmt *stmt);

  /// Check for unsupported protocol types in the given generic requirement
  /// list.
  void checkUnsupportedProtocolType(TrailingWhereClause *whereClause);

  /// Check for unsupported protocol types in the given generic requirement
  /// list.
  void checkUnsupportedProtocolType(GenericParamList *genericParams);

  /// Expose TypeChecker's handling of GenericParamList to SIL parsing.
  GenericEnvironment *handleSILGenericParams(GenericParamList *genericParams,
                                             DeclContext *DC);

  void validateDecl(ValueDecl *D);

  /// Validate the given extension declaration, ensuring that it
  /// properly extends the nominal type it names.
  void validateExtension(ExtensionDecl *ext);

  /// Resolve a reference to the given type declaration within a particular
  /// context.
  ///
  /// This routine aids unqualified name lookup for types by performing the
  /// resolution necessary to rectify the declaration found by name lookup with
  /// the declaration context from which name lookup started.
  ///
  /// \param typeDecl The type declaration found by name lookup.
  /// \param isSpecialized Whether the type will have generic arguments applied.
  /// \param resolution The resolution to perform.
  ///
  /// \returns the resolved type.
  static Type resolveTypeInContext(TypeDecl *typeDecl,
                                   DeclContext *foundDC,
                                   TypeResolution resolution,
                                   TypeResolutionOptions options,
                                   bool isSpecialized);

  /// Apply generic arguments to the given type.
  ///
  /// This function emits diagnostics about an invalid type or the wrong number
  /// of generic arguments, whereas applyUnboundGenericArguments requires this
  /// to be in a correct and valid form.
  ///
  /// \param type The generic type to which to apply arguments.
  /// \param loc The source location for diagnostic reporting.
  /// \param resolution The type resolution to perform.
  /// \param generic The arguments to apply with the angle bracket range for
  /// diagnostics.
  /// \param options The type resolution context.
  ///
  /// \returns A BoundGenericType bound to the given arguments, or null on
  /// error.
  ///
  /// \see applyUnboundGenericArguments
  static Type applyGenericArguments(Type type, SourceLoc loc,
                                    TypeResolution resolution,
                                    GenericIdentTypeRepr *generic,
                                    TypeResolutionOptions options);

  /// Apply generic arguments to the given type.
  ///
  /// This function requires a valid unbound generic type with the correct
  /// number of generic arguments given, whereas applyGenericArguments emits
  /// diagnostics in those cases.
  ///
  /// \param unboundType The unbound generic type to which to apply arguments.
  /// \param decl The declaration of the type.
  /// \param loc The source location for diagnostic reporting.
  /// \param resolution The type resolution.
  /// \param genericArgs The list of generic arguments to apply to the type.
  ///
  /// \returns A BoundGenericType bound to the given arguments, or null on
  /// error.
  ///
  /// \see applyGenericArguments
  static Type applyUnboundGenericArguments(UnboundGenericType *unboundType,
                                           GenericTypeDecl *decl,
                                           SourceLoc loc,
                                           TypeResolution resolution,
                                           ArrayRef<Type> genericArgs);

  /// Substitute the given base type into the type of the given nested type,
  /// producing the effective type that the nested type will have.
  ///
  /// \param module The module in which the substitution will be performed.
  /// \param member The member whose type projection is being computed.
  /// \param baseTy The base type that will be substituted for the 'Self' of the
  /// member.
  /// \param useArchetypes Whether to use context archetypes for outer generic
  /// parameters if the class is nested inside a generic function.
  static Type substMemberTypeWithBase(ModuleDecl *module, TypeDecl *member,
                                      Type baseTy, bool useArchetypes = true);

  /// Determine whether this is a "pass-through" typealias, which has the
  /// same type parameters as the nominal type it references and specializes
  /// the underlying nominal type with exactly those type parameters.
  /// For example, the following typealias \c GX is a pass-through typealias:
  ///
  /// \code
  /// struct X<T, U> { }
  /// typealias GX<A, B> = X<A, B>
  /// \endcode
  ///
  /// whereas \c GX2 and \c GX3 are not pass-through because \c GX2 has
  /// different type parameters and \c GX3 doesn't pass its type parameters
  /// directly through.
  ///
  /// \code
  /// typealias GX2<A> = X<A, A>
  /// typealias GX3<A, B> = X<B, A>
  /// \endcode
  static bool isPassThroughTypealias(TypeAliasDecl *typealias,
                                     Type underlyingType,
                                     NominalTypeDecl *nominal);
  
  /// Determine whether one type is a subtype of another.
  ///
  /// \param t1 The potential subtype.
  /// \param t2 The potential supertype.
  /// \param dc The context of the check.
  ///
  /// \returns true if \c t1 is a subtype of \c t2.
  bool isSubtypeOf(Type t1, Type t2, DeclContext *dc);
  
  /// Determine whether one type is implicitly convertible to another.
  ///
  /// \param t1 The potential source type of the conversion.
  ///
  /// \param t2 The potential destination type of the conversion.
  ///
  /// \param dc The context of the conversion.
  ///
  /// \param unwrappedIUO If non-null, will be set to indicate whether the
  /// conversion force-unwrapped an implicitly-unwrapped optional.
  ///
  /// \returns true if \c t1 can be implicitly converted to \c t2.
  bool isConvertibleTo(Type t1, Type t2, DeclContext *dc,
                       bool *unwrappedIUO = nullptr);

  /// Determine whether one type is explicitly convertible to another,
  /// i.e. using an 'as' expression.
  ///
  /// \param t1 The potential source type of the conversion.
  ///
  /// \param t2 The potential destination type of the conversion.
  ///
  /// \param dc The context of the conversion.
  ///
  /// \returns true if \c t1 can be explicitly converted to \c t2.
  bool isExplicitlyConvertibleTo(Type t1, Type t2, DeclContext *dc);

  /// Determine whether one type is bridged to another type.
  ///
  /// \param t1 The potential source type of the conversion.
  ///
  /// \param t2 The potential destination type of the conversion.
  ///
  /// \param dc The context of the conversion.
  ///
  /// \param unwrappedIUO If non-null, will be set to indicate whether the
  /// conversion force-unwrapped an implicitly-unwrapped optional.
  ///
  /// \returns true if \c t1 can be explicitly converted to \c t2.
  bool isObjCBridgedTo(Type t1, Type t2, DeclContext *dc,
                       bool *unwrappedIUO = nullptr);

  /// Return true if performing a checked cast from one type to another
  /// with the "as!" operator could possibly succeed.
  ///
  /// \param t1 The potential source type of the cast.
  ///
  /// \param t2 The potential destination type of the cast.
  ///
  /// \param dc The context of the cast.
  ///
  /// \returns true if a checked cast from \c t1 to \c t2 may succeed, and
  /// false if it will certainly fail, e.g. because the types are unrelated.
  bool checkedCastMaySucceed(Type t1, Type t2, DeclContext *dc);

  /// Determine whether a constraint of the given kind can be satisfied
  /// by the two types.
  ///
  /// \param t1 The first type of the constraint.
  ///
  /// \param t2 The second type of the constraint.
  ///
  /// \param openArchetypes If true, archetypes are replaced with type
  /// variables, and the result can be interpreted as whether or not the
  /// two types can possibly equal at runtime.
  ///
  /// \param dc The context of the conversion.
  ///
  /// \param unwrappedIUO   If non-null, will be set to \c true if the coercion
  /// or bridge operation force-unwraps an implicitly-unwrapped optional.
  ///
  /// \returns true if \c t1 and \c t2 satisfy the constraint.
  bool typesSatisfyConstraint(Type t1, Type t2,
                              bool openArchetypes,
                              constraints::ConstraintKind kind,
                              DeclContext *dc,
                              bool *unwrappedIUO = nullptr);

  /// If the inputs to an apply expression use a consistent "sugar" type
  /// (that is, a typealias or shorthand syntax) equivalent to the result type
  /// of the function, set the result type of the expression to that sugar type.
  Expr *substituteInputSugarTypeForResult(ApplyExpr *E);

  bool typeCheckAbstractFunctionBodyUntil(AbstractFunctionDecl *AFD,
                                          SourceLoc EndTypeCheckLoc);
  bool typeCheckAbstractFunctionBody(AbstractFunctionDecl *AFD);

  BraceStmt *applyFunctionBuilderBodyTransform(FuncDecl *FD,
                                               BraceStmt *body,
                                               Type builderType);
  bool typeCheckClosureBody(ClosureExpr *closure);

  bool typeCheckTapBody(TapExpr *expr, DeclContext *DC);

  Type typeCheckParameterDefault(Expr *&defaultValue, DeclContext *DC,
                                 Type paramType, bool isAutoClosure = false,
                                 bool canFail = true);

  void typeCheckTopLevelCodeDecl(TopLevelCodeDecl *TLCD);

  void processREPLTopLevel(SourceFile &SF, TopLevelContext &TLC,
                           unsigned StartElem);
  Identifier getNextResponseVariableName(DeclContext *DC);

  void typeCheckDecl(Decl *D);

  static void addImplicitDynamicAttribute(Decl *D);
  void checkDeclAttributes(Decl *D);
  void checkParameterAttributes(ParameterList *params);
  static ValueDecl *findReplacedDynamicFunction(const ValueDecl *d);

  // SWIFT_ENABLE_TENSORFLOW
  // TODO(TF-789): Figure out the proper way to typecheck these.
  void checkDeclDifferentiableAttributes(Decl *D);

  Type checkReferenceOwnershipAttr(VarDecl *D, Type interfaceType,
                                   ReferenceOwnershipAttr *attr);

  virtual void resolveDeclSignature(ValueDecl *VD) override {
    validateDecl(VD);
  }

  virtual void resolveImplicitConstructors(NominalTypeDecl *nominal) override {
    addImplicitConstructors(nominal);
  }

  virtual void resolveImplicitMember(NominalTypeDecl *nominal, DeclName member) override {
    synthesizeMemberForLookup(nominal, member);
  }

  /// Infer default value witnesses for all requirements in the given protocol.
  void inferDefaultWitnesses(ProtocolDecl *proto);

  /// For a generic requirement in a protocol, make sure that the requirement
  /// set didn't add any requirements to Self or its associated types.
  void checkProtocolSelfRequirements(ValueDecl *decl);

  /// All generic parameters of a generic function must be referenced in the
  /// declaration's type, otherwise we have no way to infer them.
  void checkReferencedGenericParams(GenericContext *dc);

  /// Construct a new generic environment for the given declaration context.
  ///
  /// \param genericParams The generic parameters to validate.
  ///
  /// \param dc The declaration context in which to perform the validation.
  ///
  /// \param outerSignature The generic signature of the outer
  /// context, if not available as part of the \c dc argument (used
  /// for SIL parsing).
  ///
  /// \param allowConcreteGenericParams Whether or not to allow
  /// same-type constraints between generic parameters and concrete types.
  ///
  /// \param additionalRequirements Additional requirements to add
  /// directly to the GSB.
  ///
  /// \param inferenceSources Additional types to infer requirements from.
  ///
  /// \returns the resulting generic signature.
  static GenericSignature checkGenericSignature(
                        GenericParamList *genericParams,
                        DeclContext *dc,
                        GenericSignature outerSignature,
                        bool allowConcreteGenericParams,
                        SmallVector<Requirement, 2> additionalRequirements = {},
                        SmallVector<TypeLoc, 2> inferenceSources = {});

  /// Create a text string that describes the bindings of generic parameters
  /// that are relevant to the given set of types, e.g.,
  /// "[with T = Bar, U = Wibble]".
  ///
  /// \param types The types that will be scanned for generic type parameters,
  /// which will be used in the resulting type.
  ///
  /// \param genericParams The generic parameters to use to resugar any
  /// generic parameters that occur within the types.
  ///
  /// \param substitutions The generic parameter -> generic argument
  /// substitutions that will have been applied to these types.
  /// These are used to produce the "parameter = argument" bindings in the test.
  static std::string
  gatherGenericParamBindingsText(ArrayRef<Type> types,
                              TypeArrayView<GenericTypeParamType> genericParams,
                              TypeSubstitutionFn substitutions);

  /// Check the given set of generic arguments against the requirements in a
  /// generic signature.
  ///
  /// \param dc The context in which the generic arguments should be checked.
  /// \param loc The location at which any diagnostics should be emitted.
  /// \param noteLoc The location at which any notes will be printed.
  /// \param owner The type that owns the generic signature.
  /// \param genericParams The generic parameters being substituted.
  /// \param requirements The requirements against which the generic arguments
  /// should be checked.
  /// \param substitutions Substitutions from interface types of the signature.
  /// \param conformanceOptions The flags to use when checking conformance
  /// requirement.
  /// \param listener The generic check listener used to pick requirements and
  /// notify callers about diagnosed errors.
  static RequirementCheckResult checkGenericArguments(
      DeclContext *dc, SourceLoc loc, SourceLoc noteLoc, Type owner,
      TypeArrayView<GenericTypeParamType> genericParams,
      ArrayRef<Requirement> requirements,
      TypeSubstitutionFn substitutions,
      LookupConformanceFn conformances,
      ConformanceCheckOptions conformanceOptions,
      GenericRequirementsCheckListener *listener = nullptr,
      SubstOptions options = None);

  /// Diagnose if the class has no designated initializers.
  void maybeDiagnoseClassWithoutInitializers(ClassDecl *classDecl);

  ///
  /// Add any implicitly-defined constructors required for the given
  /// struct or class.
  void addImplicitConstructors(NominalTypeDecl *typeDecl);

  /// Synthesize the member with the given name on the target if applicable,
  /// i.e. if the member is synthesizable and has not yet been added to the
  /// target.
  void synthesizeMemberForLookup(NominalTypeDecl *target, DeclName member);

  /// Pre-check the expression, validating any types that occur in the
  /// expression and folding sequence expressions.
  bool preCheckExpression(Expr *&expr, DeclContext *dc);

  /// Pre-check the body of the given closure, which we are about to
  /// generate constraints for.
  ///
  /// This mutates the body of the closure, but only in ways that should be
  /// valid even if we end up not actually applying the function-builder
  /// transform: it just does a normal pre-check of all the expressions in
  /// the closure.
  FunctionBuilderClosurePreCheck
  preCheckFunctionBuilderClosureBody(ClosureExpr *closure);

  /// \name Name lookup
  ///
  /// Routines that perform name lookup.
  ///
  /// During type checking, these routines should be used instead of
  /// \c MemberLookup and \c UnqualifiedLookup, because these routines will
  /// lazily introduce declarations and (FIXME: eventually) perform recursive
  /// type-checking that the AST-level lookup routines don't.
  ///
  /// @{
private:
  Optional<Type> boolType;

public:
  /// Define the default constructor for the given struct or class.
  static void defineDefaultConstructor(NominalTypeDecl *decl);

  /// Fold the given sequence expression into an (unchecked) expression
  /// tree.
  Expr *foldSequence(SequenceExpr *expr, DeclContext *dc);

  /// Type check the given expression.
  ///
  /// \param expr The expression to type-check, which will be modified in
  /// place.
  ///
  /// \param convertTypePurpose When convertType is specified, this indicates
  /// what the conversion is doing.  This allows diagnostics generation to
  /// produce more specific and helpful error messages when the conversion fails
  /// to be possible.
  ///
  /// \param convertType The type that the expression is being converted to,
  /// or null if the expression is standalone.  If the 'ConvertTypeIsOnlyAHint'
  /// option is specified, then this is only a hint, it doesn't produce a full
  /// conversion constraint. The location information is only used for
  /// diagnostics should the conversion fail; it is safe to pass a TypeLoc
  /// without location information.
  ///
  /// \param options Options that control how type checking is performed.
  ///
  /// \param listener If non-null, a listener that will be notified of important
  /// events in the type checking of this expression, and which can introduce
  /// additional constraints.
  ///
  /// \param baseCS If this type checking process is the simplification of
  /// another constraint system, set the original constraint system. \c null
  /// otherwise
  ///
  /// \returns The type of the top-level expression, or Type() if an
  ///          error occurred.
  Type
  typeCheckExpression(Expr *&expr, DeclContext *dc,
                      TypeLoc convertType = TypeLoc(),
                      ContextualTypePurpose convertTypePurpose = CTP_Unused,
                      TypeCheckExprOptions options = TypeCheckExprOptions(),
                      ExprTypeCheckListener *listener = nullptr,
                      constraints::ConstraintSystem *baseCS = nullptr);

  Type typeCheckExpression(Expr *&expr, DeclContext *dc,
                           ExprTypeCheckListener *listener) {
    return typeCheckExpression(expr, dc, TypeLoc(), CTP_Unused,
                               TypeCheckExprOptions(), listener);
  }

  /// Quote the given typed expression by creating a snippet of code that at
  /// runtime will approximate the given expression using the data structures
  /// from the Quote module. This functionality implements #quote(...).
  ///
  /// The exact runtime representation, and the way how it is constructed are
  /// not set in stone and are undergoing rapid evolution.
  ///
  /// For example, in the current terminology of the Quote model, calling this
  /// method on an expression representing `42` will return an expression
  /// representing `Quote<Int>(Literal(42, TypeName("Int", "s:Si")))`.
  ///
  /// \param expr Typed expression to be quoted.
  ///
  /// \param dc Declaration context in which the result will be typechecked.
  ///
  /// \returns If successful, a typechecked expression that at runtime will
  /// approximate the given expression. If not successful, nullptr (appropriate
  /// error messages will also be emitted as a side effect).
  Expr *quoteExpr(Expr *expr, DeclContext *dc);

  /// Compute the type of quoteExpr given the type of expression.
  ///
  /// This does not require running quoteExpr and can be expressed
  /// by the following rules (where on the left we have the type of expression,
  /// and on the right we have the type of quoteExpr):
  ///
  ///   1) (T1, ..., Tn) -> R => FunctionQuoteN<T1, ... Tn, R>
  ///   2) T                  => Quote<T>
  ///
  /// TODO(TF-735): In the future, we may implement more complicated rules
  /// based on something like ExpressibleByQuoteLiteral.
  Type getTypeOfQuoteExpr(Type exprType, SourceLoc loc);

  /// Compute the type of #unquote given the type of expression.
  ///
  /// This can be expressed by the following rules (where on the left we have
  /// the type of expression, and on the right we have the type of #unquote):
  ///
  ///   1) FunctionQuoteN<T1, ... Tn, R> => (T1, ..., Tn) -> R
  ///   2) Quote<T>                      => T
  ///   3) T                             => <error>
  ///
  /// TODO(TF-735): In the future, we may implement more complicated rules
  /// based on something like ExpressibleByQuoteLiteral.
  Type getTypeOfUnquoteExpr(Type exprType, SourceLoc loc);

  /// Quote the given typed declaration by creating a snippet of code that at
  /// runtime will approximate the given declaration using the data structures
  /// from the Quote module. This functionality implements @quoted.
  ///
  /// The exact runtime representation, and the way how it is constructed are
  /// not set in stone and are undergoing rapid evolution.
  ///
  /// \param decl Typed declaration to be quoted.
  ///
  /// \param dc Declaration context in which the result will be typechecked.
  ///
  /// \returns If successful, a typechecked expression that at runtime will
  /// approximate the given declaration. If not successful, nullptr (appropriate
  /// error messages will also be emitted as a side effect).
  Expr *quoteDecl(Decl *decl, DeclContext *dc);

  /// Compute the type of quoteDecl.
  ///
  /// At the moment, this is simply `Tree` from the Quote model.
  ///
  /// TODO(TF-736): In the future, we may want to infer more precise type
  /// based on the shape of the quoted declaration.
  Type getTypeOfQuoteDecl(SourceLoc loc);

private:
  Type typeCheckExpressionImpl(Expr *&expr, DeclContext *dc,
                               TypeLoc convertType,
                               ContextualTypePurpose convertTypePurpose,
                               TypeCheckExprOptions options,
                               ExprTypeCheckListener &listener,
                               constraints::ConstraintSystem *baseCS);

public:
  /// Type check the given expression and return its type without
  /// applying the solution.
  ///
  /// \param expr The expression to type-check.
  ///
  /// \param referencedDecl Will be set to the declaration that is referenced by
  /// the expression.
  ///
  /// \param allowFreeTypeVariables Whether free type variables are allowed in
  /// the solution, and what to do with them.
  ///
  /// \param listener If non-null, a listener that will be notified of important
  /// events in the type checking of this expression, and which can introduce
  /// additional constraints.
  ///
  /// \returns the type of \p expr on success, Type() otherwise.
  /// FIXME: expr may still be modified...
  Type getTypeOfExpressionWithoutApplying(
      Expr *&expr, DeclContext *dc,
      ConcreteDeclRef &referencedDecl,
      FreeTypeVariableBinding allowFreeTypeVariables =
                              FreeTypeVariableBinding::Disallow,
      ExprTypeCheckListener *listener = nullptr);

  void getPossibleTypesOfExpressionWithoutApplying(
      Expr *&expr, DeclContext *dc, SmallPtrSetImpl<TypeBase *> &types,
      FreeTypeVariableBinding allowFreeTypeVariables =
          FreeTypeVariableBinding::Disallow,
      ExprTypeCheckListener *listener = nullptr);

  /// Return the type of operator function for specified LHS, or a null
  /// \c Type on error.
  FunctionType *getTypeOfCompletionOperator(DeclContext *DC, Expr *LHS,
                                            Identifier opName,
                                            DeclRefKind refKind,
                                            ConcreteDeclRef &referencedDecl);

  /// Check the key-path expression.
  ///
  /// Returns the type of the last component of the key-path.
  Optional<Type> checkObjCKeyPathExpr(DeclContext *dc, KeyPathExpr *expr,
                                      bool requireResultType = false);

  /// Type check whether the given type declaration includes members of
  /// unsupported recursive value types.
  ///
  /// \param decl The declaration to be type-checked. This process will not
  /// modify the declaration.
  void checkDeclCircularity(NominalTypeDecl *decl);

  /// Type check whether the given switch statement exhaustively covers
  /// its domain.
  ///
  /// \param stmt The switch statement to be type-checked.  No modification of
  /// the statement occurs.
  /// \param DC The decl context containing \p stmt.
  /// \param limitChecking The checking process relies on the switch statement
  /// being well-formed.  If it is not, pass true to this flag to run a limited
  /// form of analysis.
  void checkSwitchExhaustiveness(const SwitchStmt *stmt, const DeclContext *DC,
                                 bool limitChecking);

  /// Type check the given expression as a condition, which converts
  /// it to a logic value.
  ///
  /// \param expr The expression to type-check, which will be modified in place
  /// to return a logic value (builtin i1).
  ///
  /// \returns true if an error occurred, false otherwise.
  bool typeCheckCondition(Expr *&expr, DeclContext *dc);

  /// Type check the given 'if' or 'while' statement condition, which
  /// either converts an expression to a logic value or bind variables to the
  /// contents of an Optional.
  ///
  /// \param cond The condition to type-check, which will be modified in place.
  ///
  /// \returns true if an error occurred, false otherwise.
  bool typeCheckStmtCondition(StmtCondition &cond, DeclContext *dc,
                              Diag<> diagnosticForAlwaysTrue);

  /// Determine the semantics of a checked cast operation.
  ///
  /// \param fromType       The source type of the cast.
  /// \param toType         The destination type of the cast.
  /// \param dc             The context of the cast.
  /// \param diagLoc        The location at which to report diagnostics.
  /// \param fromExpr       The expression describing the input operand.
  /// \param diagToRange    The source range of the destination type.
  ///
  /// \returns a CheckedCastKind indicating the semantics of the cast. If the
  /// cast is invalid, Unresolved is returned. If the cast represents an implicit
  /// conversion, Coercion is returned.
  CheckedCastKind typeCheckCheckedCast(Type fromType,
                                       Type toType,
                                       CheckedCastContextKind contextKind,
                                       DeclContext *dc,
                                       SourceLoc diagLoc,
                                       Expr *fromExpr,
                                       SourceRange diagToRange);

  /// Find the Objective-C class that bridges between a value of the given
  /// dynamic type and the given value type.
  ///
  /// \param dc The declaration context from which we will look for
  /// bridging.
  ///
  /// \param dynamicType A dynamic type from which we are bridging. Class and
  /// Objective-C protocol types can be used for bridging.
  ///
  /// \param valueType The value type being queried, e.g., String.
  ///
  /// \returns the Objective-C class type that represents the value
  /// type as an Objective-C class, e.g., \c NSString represents \c
  /// String, or a null type if there is no such type or if the
  /// dynamic type isn't something we can start from.
  Type getDynamicBridgedThroughObjCClass(DeclContext *dc,
                                         Type dynamicType,
                                         Type valueType);

  /// Resolve ambiguous pattern/expr productions inside a pattern using
  /// name lookup information. Must be done before type-checking the pattern.
  Pattern *resolvePattern(Pattern *P, DeclContext *dc,
                          bool isStmtCondition);

  /// Type check the given pattern.
  ///
  /// \param P The pattern to type check.
  /// \param dc The context in which type checking occurs.
  /// \param options Options that control type resolution.
  ///
  /// \returns true if any errors occurred during type checking.
  bool typeCheckPattern(Pattern *P, DeclContext *dc,
                        TypeResolutionOptions options);

  bool typeCheckCatchPattern(CatchStmt *S, DeclContext *dc);

  /// Type check a parameter list.
  bool typeCheckParameterList(ParameterList *PL, TypeResolution resolution,
                              TypeResolutionOptions options);

  /// Coerce a pattern to the given type.
  ///
  /// \param P The pattern, which may be modified by this coercion.
  /// \param resolution The type resolution.
  /// \param type the type to coerce the pattern to.
  /// \param options Options describing how to perform this coercion.
  ///
  /// \returns true if an error occurred, false otherwise.
  bool coercePatternToType(Pattern *&P, TypeResolution resolution, Type type,
                           TypeResolutionOptions options,
                           TypeLoc tyLoc = TypeLoc());
  bool typeCheckExprPattern(ExprPattern *EP, DeclContext *DC,
                            Type type);

  /// Coerce the specified parameter list of a ClosureExpr to the specified
  /// contextual type.
  void coerceParameterListToType(ParameterList *P, ClosureExpr *CE, AnyFunctionType *FN);
  
  /// Type-check an initialized variable pattern declaration.
  bool typeCheckBinding(Pattern *&P, Expr *&Init, DeclContext *DC);
  bool typeCheckPatternBinding(PatternBindingDecl *PBD, unsigned patternNumber);

  /// Type-check a for-each loop's pattern binding and sequence together.
  bool typeCheckForEachBinding(DeclContext *dc, ForEachStmt *stmt);

  /// Compute the set of captures for the given function or closure.
  static void computeCaptures(AnyFunctionRef AFR);

  /// Check for invalid captures from stored property initializers.
  static void checkPatternBindingCaptures(NominalTypeDecl *typeDecl);

  /// Change the context of closures in the given initializer
  /// expression to the given context.
  ///
  /// \returns true if any closures were found
  static bool contextualizeInitializer(Initializer *DC, Expr *init);
  static void contextualizeTopLevelCode(TopLevelContext &TLC,
                                        TopLevelCodeDecl *TLCD);

  /// Return the type-of-reference of the given value.
  ///
  /// \param baseType if non-null, return the type of a member reference to
  ///   this value when the base has the given type
  ///
  /// \param UseDC The context of the access.  Some variables have different
  ///   types depending on where they are used.
  ///
  /// \param base The optional base expression of this value reference
  ///
  /// \param wantInterfaceType Whether we want the interface type, if available.
  ///
  /// \param getType Optional callback to extract a type for given declaration.
  Type getUnopenedTypeOfReference(VarDecl *value, Type baseType,
                                  DeclContext *UseDC,
                                  llvm::function_ref<Type(VarDecl *)> getType,
                                  const DeclRefExpr *base = nullptr,
                                  bool wantInterfaceType = false);

  /// Return the type-of-reference of the given value.
  ///
  /// \param baseType if non-null, return the type of a member reference to
  ///   this value when the base has the given type
  ///
  /// \param UseDC The context of the access.  Some variables have different
  ///   types depending on where they are used.
  ///
  /// \param base The optional base expression of this value reference
  ///
  /// \param wantInterfaceType Whether we want the interface type, if available.
  Type getUnopenedTypeOfReference(VarDecl *value, Type baseType,
                                  DeclContext *UseDC,
                                  const DeclRefExpr *base = nullptr,
                                  bool wantInterfaceType = false) {
    return getUnopenedTypeOfReference(
        value, baseType, UseDC,
        [&](VarDecl *var) -> Type {
          if (!var->getInterfaceType() || var->isInvalid())
            return ErrorType::get(Context);

          return wantInterfaceType ? value->getInterfaceType()
                                   : value->getType();
        },
        base, wantInterfaceType);
  }

  /// Retrieve the default type for the given protocol.
  ///
  /// Some protocols, particularly those that correspond to literals, have
  /// default types associated with them. This routine retrieves that default
  /// type.
  ///
  /// \returns the default type, or null if there is no default type for
  /// this protocol.
  Type getDefaultType(ProtocolDecl *protocol, DeclContext *dc);

  /// Convert the given expression to the given type.
  ///
  /// \param expr The expression, which will be updated in place.
  /// \param type The type to convert to.
  /// \param typeFromPattern Optionally, the caller can specify the pattern
  ///   from where the toType is derived, so that we can deliver better fixit.
  ///
  /// \returns true if an error occurred, false otherwise.
  bool convertToType(Expr *&expr, Type type, DeclContext *dc,
                     Optional<Pattern*> typeFromPattern = None);

  /// Coerce the given expression to materializable type, if it
  /// isn't already.
  Expr *coerceToRValue(Expr *expr,
                       llvm::function_ref<Type(Expr *)> getType
                         = [](Expr *expr) { return expr->getType(); },
                       llvm::function_ref<void(Expr *, Type)> setType
                         = [](Expr *expr, Type type) {
                           expr->setType(type);
                         });

  /// Add implicit load expression to given AST, this is sometimes
  /// more complicated than simplify wrapping given root in newly created
  /// `LoadExpr`, because `ForceValueExpr` and `ParenExpr` supposed to appear
  /// only at certain positions in AST.
  Expr *addImplicitLoadExpr(Expr *expr,
                            std::function<Type(Expr *)> getType,
                            std::function<void(Expr *, Type)> setType);

  /// Require that the library intrinsics for working with Optional<T>
  /// exist.
  bool requireOptionalIntrinsics(SourceLoc loc);

  /// Require that the library intrinsics for working with
  /// UnsafeMutablePointer<T> exist.
  bool requirePointerArgumentIntrinsics(SourceLoc loc);

  /// Require that the library intrinsics for creating
  /// array literals exist.
  bool requireArrayLiteralIntrinsics(SourceLoc loc);

  /// Determine whether the given type contains the given protocol.
  ///
  /// \param DC The context in which to check conformance. This affects, for
  /// example, extension visibility.
  ///
  /// \param options Options that control the conformance check.
  ///
  /// \returns the conformance, if \c T conforms to the protocol \c Proto, or
  /// an empty optional.
  static Optional<ProtocolConformanceRef> containsProtocol(
                                             Type T, ProtocolDecl *Proto,
                                             DeclContext *DC,
                                             ConformanceCheckOptions options);

  /// Determine whether the given type conforms to the given protocol.
  ///
  /// Unlike subTypeOfProtocol(), this will return false for existentials of
  /// non-self conforming protocols.
  ///
  /// \param DC The context in which to check conformance. This affects, for
  /// example, extension visibility.
  ///
  /// \param options Options that control the conformance check.
  ///
  /// \param ComplainLoc If valid, then this function will emit diagnostics if
  /// T does not conform to the given protocol. The primary diagnostic will
  /// be placed at this location, with notes for each of the protocol
  /// requirements not satisfied.
  ///
  /// \returns The protocol conformance, if \c T conforms to the
  /// protocol \c Proto, or \c None.
  static Optional<ProtocolConformanceRef> conformsToProtocol(
                                           Type T,
                                           ProtocolDecl *Proto,
                                           DeclContext *DC,
                                           ConformanceCheckOptions options,
                                           SourceLoc ComplainLoc = SourceLoc());

  /// Functor class suitable for use as a \c LookupConformanceFn to look up a
  /// conformance through a particular declaration context using the given
  /// type checker.
  class LookUpConformance {
    DeclContext *dc;

  public:
    explicit LookUpConformance(DeclContext *dc) : dc(dc) { }

    Optional<ProtocolConformanceRef>
    operator()(CanType dependentType,
               Type conformingReplacementType,
               ProtocolDecl *conformedProtocol) const;
  };

  /// Completely check the given conformance.
  void checkConformance(NormalProtocolConformance *conformance);

  /// Check all of the conformances in the given context.
  void checkConformancesInContext(DeclContext *dc,
                                  IterableDeclContext *idc);

  /// Check that the type of the given property conforms to NSCopying.
  Optional<ProtocolConformanceRef> checkConformanceToNSCopying(VarDecl *var);

  /// Derive an implicit declaration to satisfy a requirement of a derived
  /// protocol conformance.
  ///
  /// \param DC           The declaration context where the conformance was
  ///                     defined, either the type itself or an extension
  /// \param TypeDecl     The type for which the requirement is being derived.
  /// \param Requirement  The protocol requirement.
  ///
  /// \returns nullptr if the derivation failed, or the derived declaration
  ///          if it succeeded. If successful, the derived declaration is added
  ///          to TypeDecl's body.
  ValueDecl *deriveProtocolRequirement(DeclContext *DC,
                                       NominalTypeDecl *TypeDecl,
                                       ValueDecl *Requirement);

  /// Derive an implicit type witness for the given associated type in
  /// the conformance of the given nominal type to some known
  /// protocol.
  Type deriveTypeWitness(DeclContext *DC,
                         NominalTypeDecl *nominal,
                         AssociatedTypeDecl *assocType);

  /// Perform unqualified name lookup at the given source location
  /// within a particular declaration context.
  ///
  /// \param dc The declaration context in which to perform name lookup.
  /// \param name The name of the entity to look for.
  /// \param loc The source location at which name lookup occurs.
  /// \param options Options that control name lookup.
  static LookupResult lookupUnqualified(DeclContext *dc, DeclName name,
                                        SourceLoc loc,
                                        NameLookupOptions options
                                          = defaultUnqualifiedLookupOptions);

  /// Perform unqualified type lookup at the given source location
  /// within a particular declaration context.
  ///
  /// \param dc The declaration context in which to perform name lookup.
  /// \param name The name of the entity to look for.
  /// \param loc The source location at which name lookup occurs.
  /// \param options Options that control name lookup.
  LookupResult
  static lookupUnqualifiedType(DeclContext *dc, DeclName name, SourceLoc loc,
                               NameLookupOptions options
                                 = defaultUnqualifiedLookupOptions);

  /// Lookup a member in the given type.
  ///
  /// \param dc The context that needs the member.
  /// \param type The type in which we will look for a member.
  /// \param name The name of the member to look for.
  /// \param options Options that control name lookup.
  ///
  /// \returns The result of name lookup.
  static LookupResult lookupMember(DeclContext *dc, Type type, DeclName name,
                                   NameLookupOptions options
                                     = defaultMemberLookupOptions);

  /// Check whether the given declaration can be written as a
  /// member of the given base type.
  static bool isUnsupportedMemberTypeAccess(Type type, TypeDecl *typeDecl);

  /// Look up a member type within the given type.
  ///
  /// This routine looks for member types with the given name within the
  /// given type.
  ///
  /// \param dc The context that needs the member.
  /// \param type The type in which we will look for a member type.
  /// \param name The name of the member to look for.
  /// \param options Options that control name lookup.
  ///
  /// \returns The result of name lookup.
  static LookupTypeResult lookupMemberType(DeclContext *dc, Type type,
                                           Identifier name,
                                           NameLookupOptions options
                                             = defaultMemberTypeLookupOptions);

  /// Look up the constructors of the given type.
  ///
  /// \param dc The context that needs the constructor.
  /// \param type The type for which we will look for constructors.
  /// \param options Options that control name lookup.
  ///
  /// \returns the constructors found for this type.
  static LookupResult lookupConstructors(DeclContext *dc, Type type,
                                         NameLookupOptions options
                                           = defaultConstructorLookupOptions);

  /// Given an expression that's known to be an infix operator,
  /// look up its precedence group.
  static PrecedenceGroupDecl *
  lookupPrecedenceGroupForInfixOperator(DeclContext *dc, Expr *op);

  static PrecedenceGroupDecl *lookupPrecedenceGroup(DeclContext *dc,
                                                    Identifier name,
                                                    SourceLoc nameLoc);

  /// Given an pre-folded expression, find LHS from the expression if a binary
  /// operator \c name appended to the expression.
  Expr *findLHS(DeclContext *DC, Expr *E, Identifier name);

  /// @}

  /// \name Overload resolution
  ///
  /// Routines that perform overload resolution or provide diagnostics related
  /// to overload resolution.
  /// @{

  /// Compare two declarations to determine whether one is more specialized
  /// than the other.
  ///
  /// A declaration is more specialized than another declaration if its type
  /// is a subtype of the other declaration's type (ignoring the 'self'
  /// parameter of function declarations) and if
  Comparison compareDeclarations(DeclContext *dc,
                                 ValueDecl *decl1,
                                 ValueDecl *decl2);

  /// Build a type-checked reference to the given value.
  Expr *buildCheckedRefExpr(VarDecl *D, DeclContext *UseDC,
                            DeclNameLoc nameLoc, bool Implicit);

  /// Build a reference to a declaration, where name lookup returned
  /// the given set of declarations.
  Expr *buildRefExpr(ArrayRef<ValueDecl *> Decls, DeclContext *UseDC,
                     DeclNameLoc NameLoc, bool Implicit,
                     FunctionRefKind functionRefKind);

  /// Build implicit autoclosure expression wrapping a given expression.
  /// Given expression represents computed result of the closure.
  Expr *buildAutoClosureExpr(DeclContext *DC, Expr *expr,
                             FunctionType *closureType);
  /// @}

  /// Retrieve a specific, known protocol.
  ///
  /// \param loc The location at which we need to look for the protocol.
  /// \param kind The known protocol we're looking for.
  ///
  /// \returns null if the protocol is not available. This represents a
  /// problem with the Standard Library.
  ProtocolDecl *getProtocol(SourceLoc loc, KnownProtocolKind kind);

  /// Retrieve the literal protocol for the given expression.
  ///
  /// \returns the literal protocol, if known and available, or null if the
  /// expression does not have an associated literal protocol.
  ProtocolDecl *getLiteralProtocol(Expr *expr);

  DeclName getObjectLiteralConstructorName(ObjectLiteralExpr *expr);

  Type getObjectLiteralParameterType(ObjectLiteralExpr *expr,
                                     ConstructorDecl *ctor);

  /// Get the module appropriate for looking up standard library types.
  ///
  /// This is "Swift", if that module is imported, or the current module if
  /// we're parsing the standard library.
  ModuleDecl *getStdlibModule(const DeclContext *dc);

  /// \name Lazy resolution.
  ///
  /// Routines that perform lazy resolution as required for AST operations.
  /// @{
  void resolveTypeWitness(const NormalProtocolConformance *conformance,
                          AssociatedTypeDecl *assocType) override;
  void resolveWitness(const NormalProtocolConformance *conformance,
                      ValueDecl *requirement) override;

  /// \name Resilience diagnostics

  void diagnoseInlinableLocalType(const NominalTypeDecl *NTD);

  /// Used in diagnostic %selects.
  enum class FragileFunctionKind : unsigned {
    Transparent,
    Inlinable,
    AlwaysEmitIntoClient,
    DefaultArgument,
    PropertyInitializer
  };

  static bool diagnoseInlinableDeclRef(SourceLoc loc, ConcreteDeclRef declRef,
                                       const DeclContext *DC,
                                       FragileFunctionKind Kind,
                                       bool TreatUsableFromInlineAsPublic);

  Expr *buildDefaultInitializer(Type type);
  
private:
  static bool diagnoseInlinableDeclRefAccess(SourceLoc loc, const ValueDecl *D,
                                             const DeclContext *DC,
                                             FragileFunctionKind Kind,
                                             bool TreatUsableFromInlineAsPublic);

  /// Given that a declaration is used from a particular context which
  /// exposes it in the interface of the current module, diagnose if it cannot
  /// reasonably be shared.
  static bool diagnoseDeclRefExportability(SourceLoc loc, ConcreteDeclRef declRef,
                                           const DeclContext *DC,
                                           FragileFunctionKind fragileKind);

  /// Given that a type is used from a particular context which
  /// exposes it in the interface of the current module, diagnose if its
  /// generic arguments require the use of conformances that cannot reasonably
  /// be shared.
  ///
  /// This method \e only checks how generic arguments are used; it is assumed
  /// that the declarations involved have already been checked elsewhere.
  static void diagnoseGenericTypeExportability(const TypeLoc &TL,
                                               const DeclContext *DC);

public:
  /// Given that \p DC is within a fragile context for some reason, describe
  /// why.
  ///
  /// The second element of the pair is true if references to @usableFromInline
  /// declarations are permitted.
  ///
  /// \see FragileFunctionKind
  static std::pair<FragileFunctionKind, bool>
  getFragileFunctionKind(const DeclContext *DC);

  /// \name Availability checking
  ///
  /// Routines that perform API availability checking and type checking of
  /// potentially unavailable API elements
  /// @{

  /// Returns true if the availability of the witness
  /// is sufficient to safely conform to the requirement in the context
  /// the provided conformance. On return, requiredAvailability holds th
  /// availability levels required for conformance.
  bool
  isAvailabilitySafeForConformance(ProtocolDecl *proto, ValueDecl *requirement,
                                   ValueDecl *witness, DeclContext *dc,
                                   AvailabilityContext &requiredAvailability);

  /// Returns an over-approximation of the range of operating system versions
  /// that could the passed-in location could be executing upon for
  /// the target platform. If MostRefined != nullptr, set to the most-refined
  /// TRC found while approximating.
  static AvailabilityContext
  overApproximateAvailabilityAtLocation(SourceLoc loc, const DeclContext *DC,
                                        const TypeRefinementContext **MostRefined=nullptr);

  /// Walk the AST to build the hierarchy of TypeRefinementContexts
  ///
  /// \param StartElem Where to start for incremental building of refinement
  /// contexts
  static void buildTypeRefinementContextHierarchy(SourceFile &SF,
                                                  unsigned StartElem);

  /// Build the hierarchy of TypeRefinementContexts for the entire
  /// source file, if it has not already been built. Returns the root
  /// TypeRefinementContext for the source file.
  static TypeRefinementContext *getOrBuildTypeRefinementContext(SourceFile *SF);

  /// Returns a diagnostic indicating why the declaration cannot be annotated
  /// with an @available() attribute indicating it is potentially unavailable
  /// or None if this is allowed.
  static Optional<Diag<>>
  diagnosticIfDeclCannotBePotentiallyUnavailable(const Decl *D);

  /// Checks whether a declaration is available when referred to at the given
  /// location (this reference location must be in the passed-in
  /// reference DeclContext).
  /// If the declaration is available, return true.
  /// If the declaration is not available, return false and write the
  /// declaration's availability info to the out parameter
  /// \p OutAvailableRange.
  static bool isDeclAvailable(const Decl *D, SourceLoc referenceLoc,
                              const DeclContext *referenceDC,
                              AvailabilityContext &OutAvailableRange);

  /// Checks whether a declaration should be considered unavailable when
  /// referred to at the given location and, if so, returns the reason why the
  /// declaration is unavailable. Returns None is the declaration is
  /// definitely available.
  static Optional<UnavailabilityReason>
  checkDeclarationAvailability(const Decl *D, SourceLoc referenceLoc,
                               const DeclContext *referenceDC);

  /// Checks an "ignored" expression to see if it's okay for it to be ignored.
  ///
  /// An ignored expression is one that is not nested within a larger
  /// expression or statement.
  void checkIgnoredExpr(Expr *E);

  // Emits a diagnostic, if necessary, for a reference to a declaration
  // that is potentially unavailable at the given source location.
  static void diagnosePotentialUnavailability(const ValueDecl *D,
                                              SourceRange ReferenceRange,
                                              const DeclContext *ReferenceDC,
                                              const UnavailabilityReason &Reason);

  // Emits a diagnostic, if necessary, for a reference to a declaration
  // that is potentially unavailable at the given source location, using
  // Name as the diagnostic name.
  static void diagnosePotentialUnavailability(const Decl *D, DeclName Name,
                                              SourceRange ReferenceRange,
                                              const DeclContext *ReferenceDC,
                                              const UnavailabilityReason &Reason);

  static void diagnosePotentialOpaqueTypeUnavailability(SourceRange ReferenceRange,
                                           const DeclContext *ReferenceDC,
                                           const UnavailabilityReason &Reason);
  
  /// Emits a diagnostic for a reference to a storage accessor that is
  /// potentially unavailable.
  static void diagnosePotentialAccessorUnavailability(
      const AccessorDecl *Accessor, SourceRange ReferenceRange,
      const DeclContext *ReferenceDC, const UnavailabilityReason &Reason,
      bool ForInout);

  /// Returns the availability attribute indicating deprecation if the
  /// declaration is deprecated or null otherwise.
  static const AvailableAttr *getDeprecated(const Decl *D);

  /// Emits a diagnostic for a reference to a declaration that is deprecated.
  /// Callers can provide a lambda that adds additional information (such as a
  /// fixit hint) to the deprecation diagnostic, if it is emitted.
  static void diagnoseIfDeprecated(SourceRange SourceRange,
                                   const DeclContext *ReferenceDC,
                                   const ValueDecl *DeprecatedDecl,
                                   const ApplyExpr *Call);
  /// @}

  /// If LangOptions::DebugForbidTypecheckPrefix is set and the given decl
  /// has a name with that prefix, an llvm fatal_error is triggered.
  /// This is for testing purposes.
  void checkForForbiddenPrefix(const Decl *D);
  void checkForForbiddenPrefix(const UnresolvedDeclRefExpr *E);
  void checkForForbiddenPrefix(Identifier Ident);
  void checkForForbiddenPrefix(StringRef Name);

  bool hasEnabledForbiddenTypecheckPrefix() const {
    return !Context.LangOpts.DebugForbidTypecheckPrefix.empty();
  }

  /// Check error handling in the given type-checked top-level code.
  void checkTopLevelErrorHandling(TopLevelCodeDecl *D);
  void checkFunctionErrorHandling(AbstractFunctionDecl *D);
  void checkInitializerErrorHandling(Initializer *I, Expr *E);
  void checkEnumElementErrorHandling(EnumElementDecl *D, Expr *expr);
  void checkPropertyWrapperErrorHandling(PatternBindingDecl *binding,
                                          Expr *expr);

  // SWIFT_ENABLE_TENSORFLOW
  void checkFunctionBodyCompilerEvaluable(AbstractFunctionDecl *D);

  void addExprForDiagnosis(Expr *E1, Expr *Result) {
    DiagnosedExprs[E1] = Result;
  }
  bool isExprBeingDiagnosed(Expr *E) {
    return DiagnosedExprs.count(E);
  }
  Expr *getExprBeingDiagnosed(Expr *E) {
    return DiagnosedExprs[E];
  }

  /// If an expression references 'self.init' or 'super.init' in an
  /// initializer context, returns the implicit 'self' decl of the constructor.
  /// Otherwise, return nil.
  VarDecl *getSelfForInitDelegationInConstructor(DeclContext *DC,
                                                 UnresolvedDotExpr *ctorRef);

  /// Diagnose assigning variable to itself.
  bool diagnoseSelfAssignment(const Expr *E);

  /// Builds a string representing a "default" generic argument list for
  /// \p typeDecl. In general, this means taking the bound of each generic
  /// parameter. The \p getPreferredType callback can be used to provide a
  /// different type from the bound.
  ///
  /// It may not always be possible to find a single appropriate type for a
  /// particular parameter (say, if it has two bounds). In this case, an
  /// Xcode-style placeholder will be used instead.
  ///
  /// Returns true if the arguments list could be constructed, false if for
  /// some reason it could not.
  static bool getDefaultGenericArgumentsString(
      SmallVectorImpl<char> &buf,
      const GenericTypeDecl *typeDecl,
      llvm::function_ref<Type(const GenericTypeParamDecl *)> getPreferredType =
          [](const GenericTypeParamDecl *) { return Type(); });

  /// Attempt to omit needless words from the name of the given declaration.
  Optional<DeclName> omitNeedlessWords(AbstractFunctionDecl *afd);

  /// Attempt to omit needless words from the name of the given declaration.
  Optional<Identifier> omitNeedlessWords(VarDecl *var);

  /// Calculate edit distance between declaration names.
  static unsigned getCallEditDistance(DeclName writtenName,
                                      DeclName correctedName,
                                      unsigned maxEditDistance);

  enum : unsigned {
    /// Never consider a candidate that's this distance away or worse.
    UnreasonableCallEditDistance = 8,

    /// Don't consider candidates that score worse than the given distance
    /// from the best candidate.
    MaxCallEditDistanceFromBestCandidate = 1
  };

  /// Check for a typo correction.
  void performTypoCorrection(DeclContext *DC,
                             DeclRefKind refKind,
                             Type baseTypeOrNull,
                             NameLookupOptions lookupOptions,
                             TypoCorrectionResults &corrections,
                             GenericSignatureBuilder *gsb = nullptr,
                             unsigned maxResults = 4);

  /// Check if the given decl has a @_semantics attribute that gives it
  /// special case type-checking behavior.
  DeclTypeCheckingSemantics getDeclTypeCheckingSemantics(ValueDecl *decl);
<<<<<<< HEAD
  
  Type getOrCreateOpaqueResultType(TypeResolution resolution,
                                   ValueDecl *originatingDecl,
                                   OpaqueReturnTypeRepr *repr);

  /// SWIFT_ENABLE_TENSORFLOW
  // Returns the function declaration corresponding to the given function name
  // and lookup context. If the function declaration cannot be resolved, emits a
  // diagnostic and returns nullptr.
  FuncDecl *lookupFuncDecl(
      DeclName funcName, SourceLoc funcNameLoc, Type baseType,
      DeclContext *lookupContext,
      const std::function<bool(FuncDecl *)> &isValidFuncDecl,
      const std::function<void()> &overloadDiagnostic,
      const std::function<void()> &ambiguousDiagnostic,
      const std::function<void()> &notFunctionDiagnostic,
      NameLookupOptions lookupOptions = defaultMemberLookupOptions,
      const Optional<std::function<bool(FuncDecl *)>> &hasValidTypeCtx = None,
      const Optional<std::function<void()>> &invalidTypeCtxDiagnostic = None);

  /// SWIFT_ENABLE_TENSORFLOW
  /// Creates an `AutoDiffIndexSubset` for the given function type, representing
  /// all inferred differentiation parameters.
  /// The differentiation parameters are inferred to be:
  /// - All parameters of the function type that conform to `Differentiable`.
  /// - If the function type's result is a function type (i.e. it is a curried
  ///   method type), then also all parameters of the function result type that
  ///   conform to `Differentiable`.
  static AutoDiffIndexSubset *
  inferDifferentiableParameters(AbstractFunctionDecl *AFD,
                                GenericEnvironment *derivativeGenEnv);
=======
>>>>>>> 7063ecd3
};

/// Temporary on-stack storage and unescaping for encoded diagnostic
/// messages.
///
///
class EncodedDiagnosticMessage {
  llvm::SmallString<128> Buf;

public:
  /// \param S A string with an encoded message
  EncodedDiagnosticMessage(StringRef S)
      : Message(Lexer::getEncodedStringSegment(S, Buf, true, true, ~0U)) {}

  /// The unescaped message to display to the user.
  const StringRef Message;
};

/// Returns true if the given method is an valid implementation of a
/// @dynamicCallable attribute requirement. The method is given to be defined
/// as one of the following: `dynamicallyCall(withArguments:)` or
/// `dynamicallyCall(withKeywordArguments:)`.
bool isValidDynamicCallableMethod(FuncDecl *decl, DeclContext *DC,
                                  TypeChecker &TC, bool hasKeywordArguments);

/// Returns true if the given subscript method is an valid implementation of
/// the `subscript(dynamicMember:)` requirement for @dynamicMemberLookup.
/// The method is given to be defined as `subscript(dynamicMember:)`.
bool isValidDynamicMemberLookupSubscript(SubscriptDecl *decl, DeclContext *DC,
                                         TypeChecker &TC,
                                         bool ignoreLabel = false);

/// Returns true if the given subscript method is an valid implementation of
/// the `subscript(dynamicMember:)` requirement for @dynamicMemberLookup.
/// The method is given to be defined as `subscript(dynamicMember:)` which
/// takes a single non-variadic parameter that conforms to
/// `ExpressibleByStringLiteral` protocol.
bool isValidStringDynamicMemberLookup(SubscriptDecl *decl, DeclContext *DC,
                                      TypeChecker &TC,
                                      bool ignoreLabel = false);

/// Returns true if the given subscript method is an valid implementation of
/// the `subscript(dynamicMember: {Writable}KeyPath<...>)` requirement for
/// @dynamicMemberLookup.
/// The method is given to be defined as `subscript(dynamicMember:)` which
/// takes a single non-variadic parameter of `{Writable}KeyPath<T, U>` type.
bool isValidKeyPathDynamicMemberLookup(SubscriptDecl *decl, TypeChecker &TC,
                                       bool ignoreLabel = false);

/// Compute the wrapped value type for the given property that has attached
/// property wrappers, when the backing storage is known to have the given type.
///
/// \param var A property that has attached property wrappers.
/// \param backingStorageType The type of the backing storage property.
/// \param limit How many levels of unwrapping to perform, where 0 means to return the
/// \c backingStorageType directly and the maximum is the number of attached property wrappers
/// (which will produce the original property type). If not specified, defaults to the maximum.
Type computeWrappedValueType(VarDecl *var, Type backingStorageType,
                             Optional<unsigned> limit = None);
  
/// Build a call to the init(wrappedValue:) initializers of the property
/// wrappers, filling in the given \c value as the original value.
Expr *buildPropertyWrapperInitialValueCall(VarDecl *var,
                                           Type backingStorageType,
                                           Expr *value,
                                           bool ignoreAttributeArgs);
  
/// Whether an overriding declaration requires the 'override' keyword.
enum class OverrideRequiresKeyword {
  /// The keyword is never required.
  Never,
  /// The keyword is always required.
  Always,
  /// The keyword can be implicit; it is not required.
  Implicit,
};

/// Determine whether overriding the given declaration requires a keyword.
OverrideRequiresKeyword overrideRequiresKeyword(ValueDecl *overridden);

/// Compute the type of a member that will be used for comparison when
/// performing override checking.
Type getMemberTypeForComparison(ASTContext &ctx, ValueDecl *member,
                                ValueDecl *derivedDecl = nullptr);

/// Determine whether the given declaration is an override by comparing type
/// information.
bool isOverrideBasedOnType(ValueDecl *decl, Type declTy,
                           ValueDecl *parentDecl, Type parentDeclTy);

/// Determine whether the given declaration is an operator defined in a
/// protocol. If \p type is not null, check specifically whether \p decl
/// could fulfill a protocol requirement for it.
bool isMemberOperator(FuncDecl *decl, Type type);

/// Complain if @objc or dynamic is used without importing Foundation.
void diagnoseAttrsRequiringFoundation(SourceFile &SF);

/// Diagnose any Objective-C method overrides that aren't reflected
/// as overrides in Swift.
bool diagnoseUnintendedObjCMethodOverrides(SourceFile &sf);

/// Diagnose all conflicts between members that have the same
/// Objective-C selector in the same class.
///
/// \param sf The source file for which we are diagnosing conflicts.
///
/// \returns true if there were any conflicts diagnosed.
bool diagnoseObjCMethodConflicts(SourceFile &sf);

/// Diagnose any unsatisfied @objc optional requirements of
/// protocols that conflict with methods.
bool diagnoseObjCUnsatisfiedOptReqConflicts(SourceFile &sf);

/// Retrieve information about the given Objective-C method for
/// diagnostic purposes, to be used with OBJC_DIAG_SELECT in
/// DiagnosticsSema.def.
std::pair<unsigned, DeclName> getObjCMethodDiagInfo(
                                AbstractFunctionDecl *method);

bool areGenericRequirementsSatisfied(const DeclContext *DC,
                                     GenericSignature sig,
                                     SubstitutionMap Substitutions,
                                     bool isExtension);

bool canSatisfy(Type type1, Type type2, bool openArchetypes,
                constraints::ConstraintKind kind, DeclContext *dc);

bool hasDynamicMemberLookupAttribute(Type type,
  llvm::DenseMap<CanType, bool> &DynamicMemberLookupCache);
} // end namespace swift

#endif<|MERGE_RESOLUTION|>--- conflicted
+++ resolved
@@ -2051,11 +2051,6 @@
   /// Check if the given decl has a @_semantics attribute that gives it
   /// special case type-checking behavior.
   DeclTypeCheckingSemantics getDeclTypeCheckingSemantics(ValueDecl *decl);
-<<<<<<< HEAD
-  
-  Type getOrCreateOpaqueResultType(TypeResolution resolution,
-                                   ValueDecl *originatingDecl,
-                                   OpaqueReturnTypeRepr *repr);
 
   /// SWIFT_ENABLE_TENSORFLOW
   // Returns the function declaration corresponding to the given function name
@@ -2083,8 +2078,6 @@
   static AutoDiffIndexSubset *
   inferDifferentiableParameters(AbstractFunctionDecl *AFD,
                                 GenericEnvironment *derivativeGenEnv);
-=======
->>>>>>> 7063ecd3
 };
 
 /// Temporary on-stack storage and unescaping for encoded diagnostic
