--- conflicted
+++ resolved
@@ -70,1255 +70,6 @@
     DisableOwnershipVerification("disable-sil-ownership-verification");
 
 //===----------------------------------------------------------------------===//
-<<<<<<< HEAD
-//                                  Utility
-//===----------------------------------------------------------------------===//
-
-static bool isValueAddressOrTrivial(SILValue V, SILModule &M) {
-  return V->getType().isAddress() ||
-         V.getOwnershipKind() == ValueOwnershipKind::Trivial ||
-         V.getOwnershipKind() == ValueOwnershipKind::Any;
-}
-
-// These operations forward both owned and guaranteed ownership.
-static bool isOwnershipForwardingValueKind(SILNodeKind K) {
-  switch (K) {
-  case SILNodeKind::TupleInst:
-  case SILNodeKind::StructInst:
-  case SILNodeKind::EnumInst:
-  case SILNodeKind::OpenExistentialRefInst:
-  case SILNodeKind::UpcastInst:
-  case SILNodeKind::UncheckedRefCastInst:
-  case SILNodeKind::ConvertFunctionInst:
-  case SILNodeKind::RefToBridgeObjectInst:
-  case SILNodeKind::BridgeObjectToRefInst:
-  case SILNodeKind::UnconditionalCheckedCastInst:
-  case SILNodeKind::UncheckedEnumDataInst:
-  case SILNodeKind::MarkUninitializedInst:
-  case SILNodeKind::SelectEnumInst:
-  case SILNodeKind::SwitchEnumInst:
-  case SILNodeKind::CheckedCastBranchInst:
-  case SILNodeKind::BranchInst:
-  case SILNodeKind::CondBranchInst:
-  case SILNodeKind::DestructureStructInst:
-  case SILNodeKind::DestructureTupleInst:
-  // SWIFT_ENABLE_TENSORFLOW
-  case SILNodeKind::GradientInst:
-    return true;
-  default:
-    return false;
-  }
-}
-
-// These operations forward guaranteed ownership, but don't necessarily forward
-// owned values.
-static bool isGuaranteedForwardingValueKind(SILNodeKind K) {
-  switch (K) {
-  case SILNodeKind::TupleExtractInst:
-  case SILNodeKind::StructExtractInst:
-  case SILNodeKind::OpenExistentialValueInst:
-  case SILNodeKind::OpenExistentialBoxValueInst:
-    return true;
-  default:
-    return isOwnershipForwardingValueKind(K);
-  }
-}
-
-static bool isGuaranteedForwardingValue(SILValue V) {
-  return isGuaranteedForwardingValueKind(
-      V->getKindOfRepresentativeSILNodeInObject());
-}
-
-static bool isGuaranteedForwardingInst(SILInstruction *I) {
-  return isGuaranteedForwardingValueKind(SILNodeKind(I->getKind()));
-}
-
-LLVM_ATTRIBUTE_UNUSED
-static bool isOwnershipForwardingInst(SILInstruction *I) {
-  return isOwnershipForwardingValueKind(SILNodeKind(I->getKind()));
-}
-
-//===----------------------------------------------------------------------===//
-//                      OwnershipCompatibilityUseChecker
-//===----------------------------------------------------------------------===//
-
-namespace {
-
-struct OwnershipUseCheckerResult {
-  bool HasCompatibleOwnership;
-  bool ShouldCheckForDataflowViolations;
-
-  OwnershipUseCheckerResult(bool HasCompatibleOwnership,
-                            UseLifetimeConstraint OwnershipRequirement)
-      : HasCompatibleOwnership(HasCompatibleOwnership),
-        ShouldCheckForDataflowViolations(bool(OwnershipRequirement)) {}
-};
-
-class OwnershipCompatibilityUseChecker
-    : public SILInstructionVisitor<OwnershipCompatibilityUseChecker,
-                                   OwnershipUseCheckerResult> {
-public:
-private:
-  LLVM_ATTRIBUTE_UNUSED
-  SILModule &Mod;
-
-  const Operand &Op;
-  SILValue BaseValue;
-  ErrorBehaviorKind ErrorBehavior;
-
-public:
-  /// Create a new OwnershipCompatibilityUseChecker.
-  ///
-  /// In most cases, one should only pass in \p Op and \p BaseValue will be set
-  /// to Op.get(). In cases where one is trying to verify subobjects, Op.get()
-  /// should be the subobject and Value should be the parent object. An example
-  /// of where one would want to do this is in the case of value projections
-  /// like struct_extract.
-  OwnershipCompatibilityUseChecker(SILModule &M, const Operand &Op,
-                                   SILValue BaseValue,
-                                   ErrorBehaviorKind ErrorBehavior)
-      : Mod(M), Op(Op), BaseValue(BaseValue), ErrorBehavior(ErrorBehavior) {
-    assert((BaseValue == Op.get() ||
-            BaseValue.getOwnershipKind() == ValueOwnershipKind::Guaranteed) &&
-           "Guaranteed values are the only values allowed to have subobject");
-    // We only support subobjects on objects.
-    assert((BaseValue->getType().isObject() || !isCheckingSubObject()) &&
-           "Checking a subobject, but do not have an object base value?!");
-  }
-
-  bool isCheckingSubObject() const { return Op.get() != BaseValue; }
-
-  SILValue getValue() const { return Op.get(); }
-
-  ValueOwnershipKind getOwnershipKind() const {
-    assert(getValue().getOwnershipKind() == Op.get().getOwnershipKind() &&
-           "Expected ownership kind of parent value and operand");
-    return getValue().getOwnershipKind();
-  }
-
-  unsigned getOperandIndex() const { return Op.getOperandNumber(); }
-
-  SILType getType() const { return Op.get()->getType(); }
-
-  bool compatibleWithOwnership(ValueOwnershipKind Kind) const {
-    return getOwnershipKind().isCompatibleWith(Kind);
-  }
-
-  bool hasExactOwnership(ValueOwnershipKind Kind) const {
-    return getOwnershipKind() == Kind;
-  }
-
-  bool isAddressOrTrivialType() const {
-    if (getType().isAddress())
-      return true;
-    return getOwnershipKind() == ValueOwnershipKind::Trivial ||
-      getOwnershipKind() == ValueOwnershipKind::Any;
-  }
-
-  /// Depending on our initialization, either return false or call Func and
-  /// throw an error.
-  bool handleError(llvm::function_ref<void()> &&MessagePrinterFunc) const {
-    if (ErrorBehavior.shouldPrintMessage()) {
-      MessagePrinterFunc();
-    }
-
-    if (ErrorBehavior.shouldReturnFalse()) {
-      return false;
-    }
-
-    assert(ErrorBehavior.shouldAssert() && "At this point, we should assert");
-    llvm_unreachable("triggering standard assertion failure routine");
-  }
-
-  OwnershipUseCheckerResult visitForwardingInst(SILInstruction *I,
-                                                ArrayRef<Operand> Ops);
-  OwnershipUseCheckerResult visitForwardingInst(SILInstruction *I) {
-    return visitForwardingInst(I, I->getAllOperands());
-  }
-
-  /// Visit a terminator instance that performs a transform like
-  /// operation. E.x.: switch_enum, checked_cast_br. This does not include br or
-  /// cond_br.
-  OwnershipUseCheckerResult visitTransformingTerminatorInst(TermInst *TI);
-
-  OwnershipUseCheckerResult
-  visitEnumArgument(EnumDecl *E, ValueOwnershipKind RequiredConvention);
-  OwnershipUseCheckerResult
-  visitApplyParameter(ValueOwnershipKind RequiredConvention,
-                      UseLifetimeConstraint Requirement);
-  OwnershipUseCheckerResult
-  visitFullApply(FullApplySite apply);
-
-  /// Check if \p User as compatible ownership with the SILValue that we are
-  /// checking.
-  ///
-  /// \returns true if the user is a use that must be checked for dataflow
-  /// violations.
-  bool check(SILInstruction *User) {
-    auto Result = visit(User);
-    if (!Result.HasCompatibleOwnership) {
-      return handleError([&]() {
-        llvm::errs() << "Function: '" << User->getFunction()->getName() << "'\n"
-                     << "Have operand with incompatible ownership?!\n"
-                     << "Value: " << *getValue() << "BaseValue: " << *BaseValue
-                     << "User: " << *User << "Conv: " << getOwnershipKind()
-                     << "\n\n";
-      });
-    }
-
-    assert((!Result.ShouldCheckForDataflowViolations ||
-            !isAddressOrTrivialType()) &&
-           "Address or trivial types should never be checked for dataflow "
-           "violations");
-
-    return Result.ShouldCheckForDataflowViolations;
-  }
-
-  OwnershipUseCheckerResult visitCallee(CanSILFunctionType SubstCalleeType);
-  OwnershipUseCheckerResult
-  checkTerminatorArgumentMatchesDestBB(SILBasicBlock *DestBB, unsigned OpIndex);
-
-// Create declarations for all instructions, so we get a warning at compile
-// time if any instructions do not have an implementation.
-#define INST(Id, Parent) \
-  OwnershipUseCheckerResult visit##Id(Id *);
-#include "swift/SIL/SILNodes.def"
-};
-
-} // end anonymous namespace
-
-/// Implementation for instructions without operands. These should never be
-/// visited.
-#define NO_OPERAND_INST(INST)                                                  \
-  OwnershipUseCheckerResult                                                    \
-      OwnershipCompatibilityUseChecker::visit##INST##Inst(INST##Inst *I) {     \
-    assert(I->getNumOperands() == 0 &&                                         \
-           "Expected instruction without operands?!");                         \
-    llvm_unreachable("Instruction without operand can not be compatible with " \
-                     "any def's OwnershipValueKind");                          \
-  }
-NO_OPERAND_INST(AllocBox)
-NO_OPERAND_INST(AllocExistentialBox)
-NO_OPERAND_INST(AllocGlobal)
-NO_OPERAND_INST(AllocStack)
-NO_OPERAND_INST(FloatLiteral)
-NO_OPERAND_INST(FunctionRef)
-NO_OPERAND_INST(GlobalAddr)
-NO_OPERAND_INST(GlobalValue)
-NO_OPERAND_INST(IntegerLiteral)
-NO_OPERAND_INST(Metatype)
-NO_OPERAND_INST(ObjCProtocol)
-NO_OPERAND_INST(RetainValue)
-NO_OPERAND_INST(RetainValueAddr)
-NO_OPERAND_INST(StringLiteral)
-NO_OPERAND_INST(StrongRetain)
-NO_OPERAND_INST(Unreachable)
-NO_OPERAND_INST(Unwind)
-#define ALWAYS_OR_SOMETIMES_LOADABLE_CHECKED_REF_STORAGE(Name, ...) \
-  NO_OPERAND_INST(StrongRetain##Name) \
-  NO_OPERAND_INST(Name##Retain)
-#include "swift/AST/ReferenceStorage.def"
-#undef NO_OPERAND_INST
-
-/// Instructions whose arguments are always compatible with one convention.
-#define CONSTANT_OWNERSHIP_INST(OWNERSHIP, USE_LIFETIME_CONSTRAINT, INST)      \
-  OwnershipUseCheckerResult                                                    \
-      OwnershipCompatibilityUseChecker::visit##INST##Inst(INST##Inst *I) {     \
-    assert(I->getNumOperands() && "Expected to have non-zero operands");       \
-    if (ValueOwnershipKind::OWNERSHIP == ValueOwnershipKind::Trivial) {        \
-      assert(isAddressOrTrivialType() &&                                       \
-             "Trivial ownership requires a trivial type or an address");       \
-    }                                                                          \
-                                                                               \
-    return {compatibleWithOwnership(ValueOwnershipKind::OWNERSHIP),            \
-            UseLifetimeConstraint::USE_LIFETIME_CONSTRAINT};                   \
-  }
-CONSTANT_OWNERSHIP_INST(Guaranteed, MustBeLive, IsEscapingClosure)
-CONSTANT_OWNERSHIP_INST(Guaranteed, MustBeLive, RefElementAddr)
-CONSTANT_OWNERSHIP_INST(Guaranteed, MustBeLive, OpenExistentialValue)
-CONSTANT_OWNERSHIP_INST(Guaranteed, MustBeLive, OpenExistentialBoxValue)
-CONSTANT_OWNERSHIP_INST(Owned, MustBeInvalidated, AutoreleaseValue)
-CONSTANT_OWNERSHIP_INST(Owned, MustBeInvalidated, DeallocBox)
-CONSTANT_OWNERSHIP_INST(Owned, MustBeInvalidated, DeallocExistentialBox)
-CONSTANT_OWNERSHIP_INST(Owned, MustBeInvalidated, DeallocRef)
-CONSTANT_OWNERSHIP_INST(Owned, MustBeInvalidated, DestroyValue)
-CONSTANT_OWNERSHIP_INST(Owned, MustBeInvalidated, ReleaseValue)
-CONSTANT_OWNERSHIP_INST(Owned, MustBeInvalidated, ReleaseValueAddr)
-CONSTANT_OWNERSHIP_INST(Owned, MustBeInvalidated, StrongRelease)
-CONSTANT_OWNERSHIP_INST(Owned, MustBeInvalidated, InitExistentialRef)
-CONSTANT_OWNERSHIP_INST(Owned, MustBeInvalidated, EndLifetime)
-CONSTANT_OWNERSHIP_INST(Trivial, MustBeLive, AbortApply)
-CONSTANT_OWNERSHIP_INST(Trivial, MustBeLive, AddressToPointer)
-CONSTANT_OWNERSHIP_INST(Trivial, MustBeLive, BeginAccess)
-CONSTANT_OWNERSHIP_INST(Trivial, MustBeLive, BeginUnpairedAccess)
-CONSTANT_OWNERSHIP_INST(Trivial, MustBeLive, BindMemory)
-CONSTANT_OWNERSHIP_INST(Trivial, MustBeLive, CheckedCastAddrBranch)
-CONSTANT_OWNERSHIP_INST(Trivial, MustBeLive, CondFail)
-CONSTANT_OWNERSHIP_INST(Trivial, MustBeLive, CopyAddr)
-CONSTANT_OWNERSHIP_INST(Trivial, MustBeLive, DeallocStack)
-CONSTANT_OWNERSHIP_INST(Trivial, MustBeLive, DebugValueAddr)
-CONSTANT_OWNERSHIP_INST(Trivial, MustBeLive, DeinitExistentialAddr)
-CONSTANT_OWNERSHIP_INST(Trivial, MustBeLive, DestroyAddr)
-CONSTANT_OWNERSHIP_INST(Trivial, MustBeLive, EndAccess)
-CONSTANT_OWNERSHIP_INST(Trivial, MustBeLive, EndApply)
-CONSTANT_OWNERSHIP_INST(Trivial, MustBeLive, EndUnpairedAccess)
-CONSTANT_OWNERSHIP_INST(Trivial, MustBeLive, IndexAddr)
-CONSTANT_OWNERSHIP_INST(Trivial, MustBeLive, IndexRawPointer)
-CONSTANT_OWNERSHIP_INST(Trivial, MustBeLive, InitBlockStorageHeader)
-CONSTANT_OWNERSHIP_INST(Trivial, MustBeLive, InitEnumDataAddr)
-CONSTANT_OWNERSHIP_INST(Trivial, MustBeLive, InitExistentialAddr)
-CONSTANT_OWNERSHIP_INST(Trivial, MustBeLive, InitExistentialMetatype)
-CONSTANT_OWNERSHIP_INST(Trivial, MustBeLive, InjectEnumAddr)
-CONSTANT_OWNERSHIP_INST(Trivial, MustBeLive, IsUnique)
-CONSTANT_OWNERSHIP_INST(Trivial, MustBeLive, Load)
-CONSTANT_OWNERSHIP_INST(Trivial, MustBeLive, LoadBorrow)
-CONSTANT_OWNERSHIP_INST(Trivial, MustBeLive, MarkFunctionEscape)
-CONSTANT_OWNERSHIP_INST(Trivial, MustBeLive, MarkUninitializedBehavior)
-CONSTANT_OWNERSHIP_INST(Trivial, MustBeLive, ObjCExistentialMetatypeToObject)
-CONSTANT_OWNERSHIP_INST(Trivial, MustBeLive, ObjCMetatypeToObject)
-CONSTANT_OWNERSHIP_INST(Trivial, MustBeLive, ObjCToThickMetatype)
-CONSTANT_OWNERSHIP_INST(Trivial, MustBeLive, OpenExistentialAddr)
-CONSTANT_OWNERSHIP_INST(Trivial, MustBeLive, OpenExistentialMetatype)
-CONSTANT_OWNERSHIP_INST(Trivial, MustBeLive, PointerToAddress)
-CONSTANT_OWNERSHIP_INST(Trivial, MustBeLive, PointerToThinFunction)
-CONSTANT_OWNERSHIP_INST(Trivial, MustBeLive, ProjectBlockStorage)
-CONSTANT_OWNERSHIP_INST(Trivial, MustBeLive, ProjectValueBuffer)
-CONSTANT_OWNERSHIP_INST(Trivial, MustBeLive, RawPointerToRef)
-CONSTANT_OWNERSHIP_INST(Trivial, MustBeLive, SelectEnumAddr)
-CONSTANT_OWNERSHIP_INST(Trivial, MustBeLive, SelectValue)
-CONSTANT_OWNERSHIP_INST(Trivial, MustBeLive, StructElementAddr)
-CONSTANT_OWNERSHIP_INST(Trivial, MustBeLive, SwitchEnumAddr)
-CONSTANT_OWNERSHIP_INST(Trivial, MustBeLive, SwitchValue)
-CONSTANT_OWNERSHIP_INST(Trivial, MustBeLive, TailAddr)
-CONSTANT_OWNERSHIP_INST(Trivial, MustBeLive, ThickToObjCMetatype)
-CONSTANT_OWNERSHIP_INST(Trivial, MustBeLive, ThinFunctionToPointer)
-CONSTANT_OWNERSHIP_INST(Trivial, MustBeLive, ThinToThickFunction)
-CONSTANT_OWNERSHIP_INST(Trivial, MustBeLive, TupleElementAddr)
-CONSTANT_OWNERSHIP_INST(Trivial, MustBeLive, UncheckedAddrCast)
-CONSTANT_OWNERSHIP_INST(Trivial, MustBeLive, UncheckedRefCastAddr)
-CONSTANT_OWNERSHIP_INST(Trivial, MustBeLive, UncheckedTakeEnumDataAddr)
-CONSTANT_OWNERSHIP_INST(Trivial, MustBeLive, UnconditionalCheckedCastAddr)
-CONSTANT_OWNERSHIP_INST(Trivial, MustBeLive, AllocValueBuffer)
-CONSTANT_OWNERSHIP_INST(Trivial, MustBeLive, DeallocValueBuffer)
-#define NEVER_LOADABLE_CHECKED_REF_STORAGE(Name, ...) \
-  CONSTANT_OWNERSHIP_INST(Trivial, MustBeLive, Load##Name)
-#define ALWAYS_LOADABLE_CHECKED_REF_STORAGE(Name, ...) \
-  CONSTANT_OWNERSHIP_INST(Owned, MustBeInvalidated, Name##Release)
-#define SOMETIMES_LOADABLE_CHECKED_REF_STORAGE(Name, ...) \
-  NEVER_LOADABLE_CHECKED_REF_STORAGE(Name, "...") \
-  ALWAYS_LOADABLE_CHECKED_REF_STORAGE(Name, "...")
-#define UNCHECKED_REF_STORAGE(Name, ...) \
-  CONSTANT_OWNERSHIP_INST(Trivial, MustBeLive, Name##ToRef)
-#include "swift/AST/ReferenceStorage.def"
-#undef CONSTANT_OWNERSHIP_INST
-
-/// Instructions whose arguments are always compatible with one convention.
-#define CONSTANT_OR_TRIVIAL_OWNERSHIP_INST(OWNERSHIP, USE_LIFETIME_CONSTRAINT, \
-                                           INST)                               \
-  OwnershipUseCheckerResult                                                    \
-      OwnershipCompatibilityUseChecker::visit##INST##Inst(INST##Inst *I) {     \
-    assert(I->getNumOperands() && "Expected to have non-zero operands");       \
-    if (ValueOwnershipKind::OWNERSHIP == ValueOwnershipKind::Trivial) {        \
-      assert(isAddressOrTrivialType() &&                                       \
-             "Trivial ownership requires a trivial type or an address");       \
-    }                                                                          \
-                                                                               \
-    if (compatibleWithOwnership(ValueOwnershipKind::Trivial)) {                \
-      return {true, UseLifetimeConstraint::MustBeLive};                        \
-    }                                                                          \
-    return {compatibleWithOwnership(ValueOwnershipKind::OWNERSHIP),            \
-            UseLifetimeConstraint::USE_LIFETIME_CONSTRAINT};                   \
-  }
-CONSTANT_OR_TRIVIAL_OWNERSHIP_INST(Owned, MustBeInvalidated,
-                                   CheckedCastValueBranch)
-CONSTANT_OR_TRIVIAL_OWNERSHIP_INST(Owned, MustBeInvalidated,
-                                   UnconditionalCheckedCastValue)
-CONSTANT_OR_TRIVIAL_OWNERSHIP_INST(Owned, MustBeInvalidated,
-                                   InitExistentialValue)
-CONSTANT_OR_TRIVIAL_OWNERSHIP_INST(Owned, MustBeInvalidated,
-                                   DeinitExistentialValue)
-#undef CONSTANT_OR_TRIVIAL_OWNERSHIP_INST
-
-#define ACCEPTS_ANY_OWNERSHIP_INST(INST)                                       \
-  OwnershipUseCheckerResult                                                    \
-      OwnershipCompatibilityUseChecker::visit##INST##Inst(INST##Inst *I) {     \
-    return {true, UseLifetimeConstraint::MustBeLive};                          \
-  }
-ACCEPTS_ANY_OWNERSHIP_INST(BeginBorrow)
-ACCEPTS_ANY_OWNERSHIP_INST(CopyValue)
-ACCEPTS_ANY_OWNERSHIP_INST(DebugValue)
-ACCEPTS_ANY_OWNERSHIP_INST(FixLifetime)
-ACCEPTS_ANY_OWNERSHIP_INST(UncheckedBitwiseCast) // Is this right?
-ACCEPTS_ANY_OWNERSHIP_INST(WitnessMethod)        // Is this right?
-ACCEPTS_ANY_OWNERSHIP_INST(ProjectBox)           // The result is a T*.
-ACCEPTS_ANY_OWNERSHIP_INST(DynamicMethodBranch)
-ACCEPTS_ANY_OWNERSHIP_INST(UncheckedTrivialBitCast)
-ACCEPTS_ANY_OWNERSHIP_INST(ExistentialMetatype)
-ACCEPTS_ANY_OWNERSHIP_INST(ValueMetatype)
-ACCEPTS_ANY_OWNERSHIP_INST(UncheckedOwnershipConversion)
-ACCEPTS_ANY_OWNERSHIP_INST(ValueToBridgeObject)
-#undef ACCEPTS_ANY_OWNERSHIP_INST
-
-// Trivial if trivial typed, otherwise must accept owned?
-#define ACCEPTS_ANY_NONTRIVIAL_OWNERSHIP_OR_METATYPE(USE_LIFETIME_CONSTRAINT,  \
-                                                     INST)                     \
-  OwnershipUseCheckerResult                                                    \
-      OwnershipCompatibilityUseChecker::visit##INST##Inst(INST##Inst *I) {     \
-    assert(I->getNumOperands() && "Expected to have non-zero operands");       \
-    if (getType().is<AnyMetatypeType>()) {                                     \
-      return {true, UseLifetimeConstraint::MustBeLive};                        \
-    }                                                                          \
-    bool compatible = hasExactOwnership(ValueOwnershipKind::Any) ||            \
-                      !compatibleWithOwnership(ValueOwnershipKind::Trivial);   \
-    return {compatible, UseLifetimeConstraint::USE_LIFETIME_CONSTRAINT};       \
-  }
-ACCEPTS_ANY_NONTRIVIAL_OWNERSHIP_OR_METATYPE(MustBeLive, ClassMethod)
-ACCEPTS_ANY_NONTRIVIAL_OWNERSHIP_OR_METATYPE(MustBeLive, ObjCMethod)
-ACCEPTS_ANY_NONTRIVIAL_OWNERSHIP_OR_METATYPE(MustBeLive, ObjCSuperMethod)
-ACCEPTS_ANY_NONTRIVIAL_OWNERSHIP_OR_METATYPE(MustBeLive, SuperMethod)
-#undef ACCEPTS_ANY_NONTRIVIAL_OWNERSHIP_OR_METATYPE
-
-// Trivial if trivial typed, otherwise must accept owned?
-#define ACCEPTS_ANY_NONTRIVIAL_OWNERSHIP(USE_LIFETIME_CONSTRAINT, INST)        \
-  OwnershipUseCheckerResult                                                    \
-      OwnershipCompatibilityUseChecker::visit##INST##Inst(INST##Inst *I) {     \
-    assert(I->getNumOperands() && "Expected to have non-zero operands");       \
-    bool compatible = hasExactOwnership(ValueOwnershipKind::Any) ||            \
-                      !compatibleWithOwnership(ValueOwnershipKind::Trivial);   \
-    return {compatible, UseLifetimeConstraint::USE_LIFETIME_CONSTRAINT};       \
-  }
-ACCEPTS_ANY_NONTRIVIAL_OWNERSHIP(MustBeLive, BridgeObjectToWord)
-ACCEPTS_ANY_NONTRIVIAL_OWNERSHIP(MustBeLive, ClassifyBridgeObject)
-ACCEPTS_ANY_NONTRIVIAL_OWNERSHIP(MustBeLive, CopyBlock)
-ACCEPTS_ANY_NONTRIVIAL_OWNERSHIP(MustBeLive, OpenExistentialBox)
-ACCEPTS_ANY_NONTRIVIAL_OWNERSHIP(MustBeLive, RefTailAddr)
-ACCEPTS_ANY_NONTRIVIAL_OWNERSHIP(MustBeLive, RefToRawPointer)
-ACCEPTS_ANY_NONTRIVIAL_OWNERSHIP(MustBeLive, SetDeallocating)
-ACCEPTS_ANY_NONTRIVIAL_OWNERSHIP(MustBeLive, ProjectExistentialBox)
-ACCEPTS_ANY_NONTRIVIAL_OWNERSHIP(MustBeLive, UnmanagedRetainValue)
-ACCEPTS_ANY_NONTRIVIAL_OWNERSHIP(MustBeLive, UnmanagedReleaseValue)
-ACCEPTS_ANY_NONTRIVIAL_OWNERSHIP(MustBeLive, UnmanagedAutoreleaseValue)
-ACCEPTS_ANY_NONTRIVIAL_OWNERSHIP(MustBeLive, ConvertEscapeToNoEscape)
-#define ALWAYS_OR_SOMETIMES_LOADABLE_CHECKED_REF_STORAGE(Name, ...) \
-  ACCEPTS_ANY_NONTRIVIAL_OWNERSHIP(MustBeLive, RefTo##Name) \
-  ACCEPTS_ANY_NONTRIVIAL_OWNERSHIP(MustBeLive, Name##ToRef) \
-  ACCEPTS_ANY_NONTRIVIAL_OWNERSHIP(MustBeLive, Copy##Name##Value)
-#define UNCHECKED_REF_STORAGE(Name, ...) \
-  ACCEPTS_ANY_NONTRIVIAL_OWNERSHIP(MustBeLive, RefTo##Name)
-#include "swift/AST/ReferenceStorage.def"
-#undef ACCEPTS_ANY_NONTRIVIAL_OWNERSHIP
-
-OwnershipUseCheckerResult
-OwnershipCompatibilityUseChecker::visitForwardingInst(SILInstruction *I, ArrayRef<Operand> Ops) {
-  assert(I->getNumOperands() && "Expected to have non-zero operands");
-  assert(isOwnershipForwardingInst(I) &&
-         "Expected to have an ownership forwarding inst");
-
-  // Find the first index where we have a trivial value.
-  auto Iter = find_if(Ops, [&I](const Operand &Op) -> bool {
-    if (I->isTypeDependentOperand(Op))
-      return false;
-    return Op.get().getOwnershipKind() != ValueOwnershipKind::Trivial;
-  });
-
-  // All trivial.
-  if (Iter == Ops.end()) {
-    return {compatibleWithOwnership(ValueOwnershipKind::Trivial),
-            UseLifetimeConstraint::MustBeLive};
-  }
-
-  unsigned Index = std::distance(Ops.begin(), Iter);
-  ValueOwnershipKind Base = Ops[Index].get().getOwnershipKind();
-
-  for (const Operand &Op : Ops.slice(Index + 1)) {
-    if (I->isTypeDependentOperand(Op))
-      continue;
-    auto OpKind = Op.get().getOwnershipKind();
-    if (OpKind.merge(ValueOwnershipKind::Trivial))
-      continue;
-
-    auto MergedValue = Base.merge(OpKind.Value);
-    if (!MergedValue.hasValue()) {
-      return {false, UseLifetimeConstraint::MustBeInvalidated};
-    }
-    Base = MergedValue.getValue();
-  }
-
-  // We only need to treat a forwarded instruction as a lifetime ending use of
-  // it is owned.
-  auto lifetimeConstraint = hasExactOwnership(ValueOwnershipKind::Owned)
-                                ? UseLifetimeConstraint::MustBeInvalidated
-                                : UseLifetimeConstraint::MustBeLive;
-  return {true, lifetimeConstraint};
-}
-
-#define FORWARD_ANY_OWNERSHIP_INST(INST)                                       \
-  OwnershipUseCheckerResult                                                    \
-      OwnershipCompatibilityUseChecker::visit##INST##Inst(INST##Inst *I) {     \
-    return visitForwardingInst(I);                                             \
-  }
-FORWARD_ANY_OWNERSHIP_INST(Tuple)
-FORWARD_ANY_OWNERSHIP_INST(Struct)
-FORWARD_ANY_OWNERSHIP_INST(Object)
-FORWARD_ANY_OWNERSHIP_INST(Enum)
-FORWARD_ANY_OWNERSHIP_INST(OpenExistentialRef)
-FORWARD_ANY_OWNERSHIP_INST(Upcast)
-FORWARD_ANY_OWNERSHIP_INST(UncheckedRefCast)
-FORWARD_ANY_OWNERSHIP_INST(ConvertFunction)
-FORWARD_ANY_OWNERSHIP_INST(RefToBridgeObject)
-FORWARD_ANY_OWNERSHIP_INST(BridgeObjectToRef)
-FORWARD_ANY_OWNERSHIP_INST(UnconditionalCheckedCast)
-FORWARD_ANY_OWNERSHIP_INST(MarkUninitialized)
-FORWARD_ANY_OWNERSHIP_INST(UncheckedEnumData)
-FORWARD_ANY_OWNERSHIP_INST(DestructureStruct)
-FORWARD_ANY_OWNERSHIP_INST(DestructureTuple)
-// SWIFT_ENABLE_TENSORFLOW
-FORWARD_ANY_OWNERSHIP_INST(Gradient)
-#undef FORWARD_ANY_OWNERSHIP_INST
-
-// An instruction that forwards a constant ownership or trivial ownership.
-#define FORWARD_CONSTANT_OR_TRIVIAL_OWNERSHIP_INST(                            \
-    OWNERSHIP, USE_LIFETIME_CONSTRAINT, INST)                                  \
-  OwnershipUseCheckerResult                                                    \
-      OwnershipCompatibilityUseChecker::visit##INST##Inst(INST##Inst *I) {     \
-    assert(I->getNumOperands() && "Expected to have non-zero operands");       \
-    assert(isGuaranteedForwardingInst(I) &&                                    \
-           "Expected an ownership forwarding inst");                           \
-    if (ValueOwnershipKind::OWNERSHIP != ValueOwnershipKind::Trivial &&        \
-        hasExactOwnership(ValueOwnershipKind::Trivial)) {                      \
-      assert(isAddressOrTrivialType() &&                                       \
-             "Trivial ownership requires a trivial type or an address");       \
-      return {true, UseLifetimeConstraint::MustBeLive};                        \
-    }                                                                          \
-    if (ValueOwnershipKind::OWNERSHIP == ValueOwnershipKind::Trivial) {        \
-      assert(isAddressOrTrivialType() &&                                       \
-             "Trivial ownership requires a trivial type or an address");       \
-    }                                                                          \
-                                                                               \
-    return {compatibleWithOwnership(ValueOwnershipKind::OWNERSHIP),            \
-            UseLifetimeConstraint::USE_LIFETIME_CONSTRAINT};                   \
-  }
-FORWARD_CONSTANT_OR_TRIVIAL_OWNERSHIP_INST(Guaranteed, MustBeLive, TupleExtract)
-FORWARD_CONSTANT_OR_TRIVIAL_OWNERSHIP_INST(Guaranteed, MustBeLive,
-                                           StructExtract)
-#undef CONSTANT_OR_TRIVIAL_OWNERSHIP_INST
-
-OwnershipUseCheckerResult
-OwnershipCompatibilityUseChecker::visitDeallocPartialRefInst(
-    DeallocPartialRefInst *I) {
-  if (getValue() == I->getInstance()) {
-    return {compatibleWithOwnership(ValueOwnershipKind::Owned),
-            UseLifetimeConstraint::MustBeInvalidated};
-  }
-
-  return {compatibleWithOwnership(ValueOwnershipKind::Trivial),
-          UseLifetimeConstraint::MustBeLive};
-}
-
-OwnershipUseCheckerResult
-OwnershipCompatibilityUseChecker::visitSelectEnumInst(SelectEnumInst *I) {
-  if (getValue() == I->getEnumOperand()) {
-    return {true, UseLifetimeConstraint::MustBeLive};
-  }
-
-  return visitForwardingInst(I, I->getAllOperands().drop_front());
-}
-
-OwnershipUseCheckerResult
-OwnershipCompatibilityUseChecker::visitAllocRefInst(AllocRefInst *I) {
-  assert(I->getNumOperands() != 0
-         && "If we reach this point, we must have a tail operand");
-  return {compatibleWithOwnership(ValueOwnershipKind::Trivial),
-          UseLifetimeConstraint::MustBeLive};
-}
-
-OwnershipUseCheckerResult
-OwnershipCompatibilityUseChecker::visitAllocRefDynamicInst(
-    AllocRefDynamicInst *I) {
-  assert(I->getNumOperands() != 0 &&
-         "If we reach this point, we must have a tail operand");
-  return {compatibleWithOwnership(ValueOwnershipKind::Trivial),
-          UseLifetimeConstraint::MustBeLive};
-}
-
-OwnershipUseCheckerResult
-OwnershipCompatibilityUseChecker::checkTerminatorArgumentMatchesDestBB(
-    SILBasicBlock *DestBB, unsigned OpIndex) {
-  // Grab the ownership kind of the destination block.
-  ValueOwnershipKind DestBlockArgOwnershipKind =
-      DestBB->getArgument(OpIndex)->getOwnershipKind();
-
-  // Then if we do not have an enum, make sure that the conventions match.
-  EnumDecl *E = getType().getEnumOrBoundGenericEnum();
-  if (!E) {
-    bool matches = compatibleWithOwnership(DestBlockArgOwnershipKind);
-    auto lifetimeConstraint = hasExactOwnership(ValueOwnershipKind::Owned)
-                                  ? UseLifetimeConstraint::MustBeInvalidated
-                                  : UseLifetimeConstraint::MustBeLive;
-    return {matches, lifetimeConstraint};
-  }
-
-  return visitEnumArgument(E, DestBlockArgOwnershipKind);
-}
-
-OwnershipUseCheckerResult
-OwnershipCompatibilityUseChecker::visitBranchInst(BranchInst *BI) {
-  return checkTerminatorArgumentMatchesDestBB(BI->getDestBB(),
-                                              getOperandIndex());
-}
-
-OwnershipUseCheckerResult
-OwnershipCompatibilityUseChecker::visitCondBranchInst(CondBranchInst *CBI) {
-  // If our conditional branch is the condition, it is trivial. Check that the
-  // ownership kind is trivial.
-  if (CBI->isConditionOperandIndex(getOperandIndex()))
-    return {compatibleWithOwnership(ValueOwnershipKind::Trivial),
-            UseLifetimeConstraint::MustBeLive};
-
-  // Otherwise, make sure that our operand matches the
-  if (CBI->isTrueOperandIndex(getOperandIndex())) {
-    unsigned TrueOffset = 1;
-    return checkTerminatorArgumentMatchesDestBB(CBI->getTrueBB(),
-                                                getOperandIndex() - TrueOffset);
-  }
-
-  assert(CBI->isFalseOperandIndex(getOperandIndex()) &&
-         "If an operand is not the condition index or a true operand index, it "
-         "must be a false operand index");
-  unsigned FalseOffset = 1 + CBI->getTrueOperands().size();
-  return checkTerminatorArgumentMatchesDestBB(CBI->getFalseBB(),
-                                              getOperandIndex() - FalseOffset);
-}
-
-OwnershipUseCheckerResult
-OwnershipCompatibilityUseChecker::visitSwitchEnumInst(SwitchEnumInst *SEI) {
-  return visitTransformingTerminatorInst(SEI);
-}
-
-OwnershipUseCheckerResult
-OwnershipCompatibilityUseChecker::visitCheckedCastBranchInst(
-    CheckedCastBranchInst *SEI) {
-  return visitTransformingTerminatorInst(SEI);
-}
-
-OwnershipUseCheckerResult
-OwnershipCompatibilityUseChecker::visitTransformingTerminatorInst(
-    TermInst *TI) {
-  // If our operand was trivial, return early.
-  if (compatibleWithOwnership(ValueOwnershipKind::Trivial))
-    return {true, UseLifetimeConstraint::MustBeLive};
-
-  // Then we need to go through all of our destinations and make sure that if
-  // they have a payload, the payload's convention matches our
-  // convention.
-  //
-  // *NOTE* we assume that all of our types line up and are checked by the
-  // normal verifier.
-  for (auto *Succ : TI->getParent()->getSuccessorBlocks()) {
-    // This must be a no-payload case... continue.
-    if (Succ->args_size() == 0)
-      continue;
-
-    // If we have a trivial value or a value with ownership kind that matches
-    // the switch_enum, then continue.
-    auto OwnershipKind = Succ->getArgument(0)->getOwnershipKind();
-    if (OwnershipKind == ValueOwnershipKind::Trivial ||
-        compatibleWithOwnership(OwnershipKind))
-      continue;
-
-    // Otherwise, emit an error.
-    handleError([&]() {
-      llvm::errs()
-          << "Function: '" << Succ->getParent()->getName() << "'\n"
-          << "Error! Argument ownership kind does not match terminator!\n"
-          << "Terminator: " << *TI << "Argument: " << *Succ->getArgument(0)
-          << "Expected convention: " << getOwnershipKind() << ".\n"
-          << "Actual convention:   " << OwnershipKind << '\n'
-          << '\n';
-    });
-  }
-
-  // Finally, if everything lines up, emit that we match and are a lifetime
-  // ending point if we are owned.
-  auto lifetimeConstraint = hasExactOwnership(ValueOwnershipKind::Owned)
-                                ? UseLifetimeConstraint::MustBeInvalidated
-                                : UseLifetimeConstraint::MustBeLive;
-  return {true, lifetimeConstraint};
-}
-
-OwnershipUseCheckerResult
-OwnershipCompatibilityUseChecker::visitReturnInst(ReturnInst *RI) {
-  SILModule &M = RI->getModule();
-  bool IsTrivial = RI->getOperand()->getType().isTrivial(M);
-  SILFunctionConventions fnConv = RI->getFunction()->getConventions();
-  auto Results = fnConv.getDirectSILResults();
-  if (Results.empty() || IsTrivial) {
-    return {compatibleWithOwnership(ValueOwnershipKind::Trivial),
-            UseLifetimeConstraint::MustBeLive};
-  }
-
-  CanGenericSignature Sig = fnConv.funcTy->getGenericSignature();
-
-  // Find the first index where we have a trivial value.
-  auto Iter = find_if(Results, [&M, &Sig](const SILResultInfo &Info) -> bool {
-    return Info.getOwnershipKind(M, Sig) != ValueOwnershipKind::Trivial;
-  });
-
-  // If we have all trivial, then we must be trivial. Why wasn't our original
-  // type trivial? This is a hard error since this is a logic error in our code
-  // here.
-  if (Iter == Results.end())
-    llvm_unreachable("Should have already checked a trivial type?!");
-
-  ValueOwnershipKind Base = Iter->getOwnershipKind(M, Sig);
-
-  for (const SILResultInfo &ResultInfo :
-       SILFunctionConventions::DirectSILResultRange(std::next(Iter),
-                                                    Results.end())) {
-    auto RKind = ResultInfo.getOwnershipKind(M, Sig);
-    // Ignore trivial types.
-    if (RKind.merge(ValueOwnershipKind::Trivial))
-      continue;
-
-    auto MergedValue = Base.merge(RKind);
-    // If we fail to merge all types in, bail. We can not come up with a proper
-    // result type.
-    if (!MergedValue.hasValue()) {
-      return {false, UseLifetimeConstraint::MustBeLive};
-    }
-    // In case Base is Any.
-    Base = MergedValue.getValue();
-  }
-
-  if (auto *E = getType().getEnumOrBoundGenericEnum()) {
-    return visitEnumArgument(E, Base);
-  }
-
-  return {compatibleWithOwnership(Base),
-          UseLifetimeConstraint::MustBeInvalidated};
-}
-
-OwnershipUseCheckerResult
-OwnershipCompatibilityUseChecker::visitEndBorrowInst(EndBorrowInst *I) {
-  // If we are checking a subobject, make sure that we are from a guaranteed
-  // basic block argument.
-  if (isCheckingSubObject()) {
-    auto *phiArg = cast<SILPhiArgument>(Op.get());
-    (void)phiArg;
-    assert(phiArg->getOwnershipKind() == ValueOwnershipKind::Guaranteed &&
-           "Expected an end_borrow paired with an argument.");
-    return {true, UseLifetimeConstraint::MustBeLive};
-  }
-
-  /// An end_borrow is modeled as invalidating the guaranteed value preventing
-  /// any further uses of the value.
-  return {compatibleWithOwnership(ValueOwnershipKind::Guaranteed),
-          UseLifetimeConstraint::MustBeInvalidated};
-}
-
-OwnershipUseCheckerResult
-OwnershipCompatibilityUseChecker::visitThrowInst(ThrowInst *I) {
-  return {compatibleWithOwnership(ValueOwnershipKind::Owned),
-          UseLifetimeConstraint::MustBeInvalidated};
-}
-
-#define NEVER_LOADABLE_CHECKED_REF_STORAGE(Name, ...) \
-OwnershipUseCheckerResult \
-OwnershipCompatibilityUseChecker::visitStore##Name##Inst(Store##Name##Inst *I){\
-  /* A store instruction implies that the value to be stored to be live, */ \
-  /* but it does not touch the strong reference count of the value. */ \
-  if (getValue() == I->getSrc()) \
-    return {true, UseLifetimeConstraint::MustBeLive}; \
-  return {compatibleWithOwnership(ValueOwnershipKind::Trivial), \
-          UseLifetimeConstraint::MustBeLive}; \
-}
-#define SOMETIMES_LOADABLE_CHECKED_REF_STORAGE(Name, ...) \
-  NEVER_LOADABLE_CHECKED_REF_STORAGE(Name, "...")
-#include "swift/AST/ReferenceStorage.def"
-
-OwnershipUseCheckerResult
-OwnershipCompatibilityUseChecker::visitStoreBorrowInst(StoreBorrowInst *I) {
-  if (getValue() == I->getSrc())
-    return {compatibleWithOwnership(ValueOwnershipKind::Guaranteed),
-            UseLifetimeConstraint::MustBeLive};
-  return {compatibleWithOwnership(ValueOwnershipKind::Trivial),
-          UseLifetimeConstraint::MustBeLive};
-}
-
-// FIXME: Why not use SILArgumentConvention here?
-OwnershipUseCheckerResult OwnershipCompatibilityUseChecker::visitCallee(
-    CanSILFunctionType SubstCalleeType) {
-  ParameterConvention Conv = SubstCalleeType->getCalleeConvention();
-  switch (Conv) {
-  case ParameterConvention::Indirect_In:
-  case ParameterConvention::Indirect_In_Constant:
-    assert(!SILModuleConventions(Mod).isSILIndirect(
-        SILParameterInfo(SubstCalleeType, Conv)));
-    return {compatibleWithOwnership(ValueOwnershipKind::Owned),
-            UseLifetimeConstraint::MustBeInvalidated};
-  case ParameterConvention::Indirect_In_Guaranteed:
-    assert(!SILModuleConventions(Mod).isSILIndirect(
-        SILParameterInfo(SubstCalleeType, Conv)));
-    return {compatibleWithOwnership(ValueOwnershipKind::Owned),
-            UseLifetimeConstraint::MustBeLive};
-  case ParameterConvention::Indirect_Inout:
-  case ParameterConvention::Indirect_InoutAliasable:
-    llvm_unreachable("Illegal convention for callee");
-  case ParameterConvention::Direct_Unowned:
-    if (isAddressOrTrivialType())
-      return {compatibleWithOwnership(ValueOwnershipKind::Trivial),
-              UseLifetimeConstraint::MustBeLive};
-    // We accept unowned, owned, and guaranteed in unowned positions.
-    return {true, UseLifetimeConstraint::MustBeLive};
-  case ParameterConvention::Direct_Owned:
-    return {compatibleWithOwnership(ValueOwnershipKind::Owned),
-            UseLifetimeConstraint::MustBeInvalidated};
-  case ParameterConvention::Direct_Guaranteed:
-    if (SubstCalleeType->isNoEscape())
-      return {compatibleWithOwnership(ValueOwnershipKind::Trivial),
-        UseLifetimeConstraint::MustBeLive};
-    return {compatibleWithOwnership(ValueOwnershipKind::Guaranteed),
-            UseLifetimeConstraint::MustBeLive};
-  }
-
-  llvm_unreachable("Unhandled ParameterConvention in switch.");
-}
-
-// Visit an enum value that is passed at argument position, including block
-// arguments, apply arguments, and return values.
-//
-// The operand definition's ownership kind may be known to be "trivial",
-// but it is still valid to pass that enum to a argument nontrivial type.
-// For example:
-//
-// %val = enum $Optional<SomeClass>, #Optional.none // trivial ownership
-// apply %f(%val) : (@owned Optional<SomeClass>)    // owned argument
-OwnershipUseCheckerResult OwnershipCompatibilityUseChecker::visitEnumArgument(
-    EnumDecl *E, ValueOwnershipKind RequiredKind) {
-  // If this value is already categorized as a trivial ownership kind, it is
-  // safe to pass to any argument convention.
-  if (compatibleWithOwnership(ValueOwnershipKind::Trivial)) {
-    return {true, UseLifetimeConstraint::MustBeLive};
-  }
-
-  // The operand has a non-trivial ownership kind. It must match the argument
-  // convention.
-  auto ownership = getOwnershipKind();
-  UseLifetimeConstraint lifetimeConstraint;
-  if (ownership == ValueOwnershipKind::Owned) {
-    if (RequiredKind != ValueOwnershipKind::Owned) {
-      lifetimeConstraint = UseLifetimeConstraint::MustBeLive;
-    } else {
-      lifetimeConstraint = UseLifetimeConstraint::MustBeInvalidated;
-    }
-  } else {
-    lifetimeConstraint = UseLifetimeConstraint::MustBeLive;
-  }
-  return {ownership.isCompatibleWith(RequiredKind), lifetimeConstraint};
-}
-
-// We allow for trivial cases of enums with non-trivial cases to be passed in
-// non-trivial argument positions. This fits with modeling of a
-// SILFunctionArgument as a phi in a global program graph.
-OwnershipUseCheckerResult OwnershipCompatibilityUseChecker::visitApplyParameter(
-    ValueOwnershipKind Kind, UseLifetimeConstraint Requirement) {
-  // Check if we have an enum. If not, then we just check against the passed in
-  // convention.
-  EnumDecl *E = getType().getEnumOrBoundGenericEnum();
-  if (!E) {
-    return {compatibleWithOwnership(Kind), Requirement};
-  }
-  return visitEnumArgument(E, Kind);
-}
-
-// Handle Apply and TryApply.
-OwnershipUseCheckerResult OwnershipCompatibilityUseChecker::
-visitFullApply(FullApplySite apply) {
-  // If we are visiting the callee, handle it specially.
-  if (getOperandIndex() == 0)
-    return visitCallee(apply.getSubstCalleeType());
-
-  // Indirect return arguments are address types.
-  if (isAddressOrTrivialType())
-    return {compatibleWithOwnership(ValueOwnershipKind::Trivial),
-            UseLifetimeConstraint::MustBeLive};
-
-  unsigned argIndex = apply.getCalleeArgIndex(Op);
-  SILParameterInfo paramInfo =
-    apply.getSubstCalleeConv().getParamInfoForSILArg(argIndex);
-
-  switch (paramInfo.getConvention()) {
-  case ParameterConvention::Indirect_In:
-  case ParameterConvention::Direct_Owned:
-    return visitApplyParameter(ValueOwnershipKind::Owned,
-                               UseLifetimeConstraint::MustBeInvalidated);
-  case ParameterConvention::Indirect_In_Constant:
-  case ParameterConvention::Direct_Unowned:
-    // We accept unowned, owned, and guaranteed in unowned positions.
-    return {true, UseLifetimeConstraint::MustBeLive};
-  case ParameterConvention::Indirect_In_Guaranteed:
-  case ParameterConvention::Direct_Guaranteed:
-    // A +1 value may be passed to a guaranteed argument. From the caller's
-    // point of view, this is just like a normal non-consuming use.
-    // Direct_Guaranteed only accepts non-trivial types, but trivial types are
-    // already handled above.
-    return visitApplyParameter(ValueOwnershipKind::Any,
-                               UseLifetimeConstraint::MustBeLive);
-  // The following conventions should take address types.
-  case ParameterConvention::Indirect_Inout:
-  case ParameterConvention::Indirect_InoutAliasable:
-    llvm_unreachable("Unexpected non-trivial parameter convention.");
-  }
-  llvm_unreachable("unhandled convension");
-}
-
-OwnershipUseCheckerResult
-OwnershipCompatibilityUseChecker::visitBeginApplyInst(BeginApplyInst *I) {
-  return visitFullApply(I);
-}
-
-OwnershipUseCheckerResult
-OwnershipCompatibilityUseChecker::visitApplyInst(ApplyInst *I) {
-  return visitFullApply(I);
-}
-
-OwnershipUseCheckerResult
-OwnershipCompatibilityUseChecker::visitTryApplyInst(TryApplyInst *I) {
-  return visitFullApply(I);
-}
-
-OwnershipUseCheckerResult
-OwnershipCompatibilityUseChecker::visitPartialApplyInst(PartialApplyInst *I) {
-  // All non-trivial types should be captured.
-  if (isAddressOrTrivialType()) {
-    return {compatibleWithOwnership(ValueOwnershipKind::Trivial),
-            UseLifetimeConstraint::MustBeLive};
-  }
-  return {compatibleWithOwnership(ValueOwnershipKind::Owned),
-          UseLifetimeConstraint::MustBeInvalidated};
-}
-
-OwnershipUseCheckerResult
-OwnershipCompatibilityUseChecker::visitYieldInst(YieldInst *I) {
-  // Indirect return arguments are address types.
-  if (isAddressOrTrivialType())
-    return {compatibleWithOwnership(ValueOwnershipKind::Trivial),
-            UseLifetimeConstraint::MustBeLive};
-
-  auto fnType = I->getFunction()->getLoweredFunctionType();
-  auto yieldInfo = fnType->getYields()[getOperandIndex()];
-  switch (yieldInfo.getConvention()) {
-  case ParameterConvention::Indirect_In:
-  case ParameterConvention::Direct_Owned:
-    return visitApplyParameter(ValueOwnershipKind::Owned,
-                               UseLifetimeConstraint::MustBeInvalidated);
-  case ParameterConvention::Indirect_In_Constant:
-  case ParameterConvention::Direct_Unowned:
-    // We accept unowned, owned, and guaranteed in unowned positions.
-    return {true, UseLifetimeConstraint::MustBeLive};
-  case ParameterConvention::Indirect_In_Guaranteed:
-  case ParameterConvention::Direct_Guaranteed:
-    return visitApplyParameter(ValueOwnershipKind::Guaranteed,
-                               UseLifetimeConstraint::MustBeLive);
-  // The following conventions should take address types.
-  case ParameterConvention::Indirect_Inout:
-  case ParameterConvention::Indirect_InoutAliasable:
-    llvm_unreachable("Unexpected non-trivial parameter convention.");
-  }
-  llvm_unreachable("unhandled convension");
-}
-
-OwnershipUseCheckerResult
-OwnershipCompatibilityUseChecker::visitAssignInst(AssignInst *I) {
-  if (getValue() == I->getSrc()) {
-    if (isAddressOrTrivialType()) {
-      return {compatibleWithOwnership(ValueOwnershipKind::Trivial),
-              UseLifetimeConstraint::MustBeLive};
-    }
-    return {compatibleWithOwnership(ValueOwnershipKind::Owned),
-            UseLifetimeConstraint::MustBeInvalidated};
-  }
-
-  return {true, UseLifetimeConstraint::MustBeLive};
-}
-
-OwnershipUseCheckerResult
-OwnershipCompatibilityUseChecker::visitStoreInst(StoreInst *I) {
-  if (getValue() == I->getSrc()) {
-    if (isAddressOrTrivialType()) {
-      return {compatibleWithOwnership(ValueOwnershipKind::Trivial),
-              UseLifetimeConstraint::MustBeLive};
-    }
-    return {compatibleWithOwnership(ValueOwnershipKind::Owned),
-            UseLifetimeConstraint::MustBeInvalidated};
-  }
-  return {true, UseLifetimeConstraint::MustBeLive};
-}
-
-OwnershipUseCheckerResult
-OwnershipCompatibilityUseChecker::visitCopyBlockWithoutEscapingInst(
-    CopyBlockWithoutEscapingInst *I) {
-  // Consumes the closure parameter.
-  if (getValue() == I->getClosure()) {
-    return {compatibleWithOwnership(ValueOwnershipKind::Owned),
-            UseLifetimeConstraint::MustBeInvalidated};
-  }
-  bool compatible = hasExactOwnership(ValueOwnershipKind::Any) ||
-                    !compatibleWithOwnership(ValueOwnershipKind::Trivial);
-
-  return { compatible, UseLifetimeConstraint::MustBeLive };
-}
-
-
-OwnershipUseCheckerResult
-OwnershipCompatibilityUseChecker::visitMarkDependenceInst(
-    MarkDependenceInst *MDI) {
-
-  // Forward ownership if the mark_dependence instruction marks a dependence
-  // on a @noescape function type for an escaping function type.
-  if (getValue() == MDI->getValue())
-    if (auto ResFnTy = MDI->getType().getAs<SILFunctionType>())
-      if (auto BaseFnTy = MDI->getBase()->getType().getAs<SILFunctionType>())
-        if (!ResFnTy->isNoEscape() && BaseFnTy->isNoEscape())
-          return {compatibleWithOwnership(ValueOwnershipKind::Owned),
-                  UseLifetimeConstraint::MustBeInvalidated};
-
-  // We always treat mark dependence as a use that keeps a value alive. We will
-  // be introducing a begin_dependence/end_dependence version of this later.
-  return {true, UseLifetimeConstraint::MustBeLive};
-}
-
-OwnershipUseCheckerResult
-OwnershipCompatibilityUseChecker::visitKeyPathInst(KeyPathInst *I) {
-  // KeyPath moves the value in memory out of address operands, but the
-  // ownership checker doesn't reason about that yet.
-  if (isAddressOrTrivialType()) {
-    return {compatibleWithOwnership(ValueOwnershipKind::Trivial),
-            UseLifetimeConstraint::MustBeLive};
-  }
-  return {compatibleWithOwnership(ValueOwnershipKind::Owned),
-          UseLifetimeConstraint::MustBeInvalidated};
-}
-
-//===----------------------------------------------------------------------===//
-//                            Builtin Use Checker
-//===----------------------------------------------------------------------===//
-
-namespace {
-
-class OwnershipCompatibilityBuiltinUseChecker
-    : public SILBuiltinVisitor<OwnershipCompatibilityBuiltinUseChecker,
-                               OwnershipUseCheckerResult> {
-
-  const OwnershipCompatibilityUseChecker &ParentChecker;
-
-public:
-  OwnershipCompatibilityBuiltinUseChecker(
-      OwnershipCompatibilityUseChecker &ParentChecker)
-      : ParentChecker(ParentChecker) {}
-
-  SILValue getValue() const { return ParentChecker.getValue(); }
-
-  ValueOwnershipKind getOwnershipKind() const {
-    return ParentChecker.getOwnershipKind();
-  }
-
-  unsigned getOperandIndex() const { return ParentChecker.getOperandIndex(); }
-
-  SILType getType() const { return ParentChecker.getType(); }
-
-  bool compatibleWithOwnership(ValueOwnershipKind Kind) const {
-    return ParentChecker.compatibleWithOwnership(Kind);
-  }
-
-  bool isAddressOrTrivialType() const {
-    return ParentChecker.isAddressOrTrivialType();
-  }
-
-  OwnershipUseCheckerResult visitLLVMIntrinsic(BuiltinInst *BI,
-                                               llvm::Intrinsic::ID ID) {
-    // LLVM intrinsics do not traffic in ownership, so if we have a result, it
-    // must be trivial.
-    return {true, UseLifetimeConstraint::MustBeLive};
-  }
-
-    // BUILTIN_TYPE_CHECKER_OPERATION does not live past the type checker.
-#define BUILTIN_TYPE_CHECKER_OPERATION(ID, NAME)
-
-#define BUILTIN(ID, NAME, ATTRS)                                               \
-  OwnershipUseCheckerResult visit##ID(BuiltinInst *BI, StringRef Attr);
-#include "swift/AST/Builtins.def"
-
-  OwnershipUseCheckerResult check(BuiltinInst *BI) { return visit(BI); }
-};
-
-} // end anonymous namespace
-
-// This is correct today since we do not have any builtins which return
-// @guaranteed parameters. This means that we can only have a lifetime ending
-// use with our builtins if it is owned.
-#define CONSTANT_OWNERSHIP_BUILTIN(OWNERSHIP, USE_LIFETIME_CONSTRAINT, ID)     \
-  OwnershipUseCheckerResult                                                    \
-      OwnershipCompatibilityBuiltinUseChecker::visit##ID(BuiltinInst *BI,      \
-                                                         StringRef Attr) {     \
-    return {compatibleWithOwnership(ValueOwnershipKind::OWNERSHIP),            \
-            UseLifetimeConstraint::USE_LIFETIME_CONSTRAINT};                   \
-  }
-CONSTANT_OWNERSHIP_BUILTIN(Owned, MustBeLive, ErrorInMain)
-CONSTANT_OWNERSHIP_BUILTIN(Owned, MustBeLive, UnexpectedError)
-CONSTANT_OWNERSHIP_BUILTIN(Owned, MustBeLive, WillThrow)
-CONSTANT_OWNERSHIP_BUILTIN(Owned, MustBeInvalidated, UnsafeGuaranteed)
-CONSTANT_OWNERSHIP_BUILTIN(Trivial, MustBeLive, AShr)
-CONSTANT_OWNERSHIP_BUILTIN(Trivial, MustBeLive, Add)
-CONSTANT_OWNERSHIP_BUILTIN(Trivial, MustBeLive, Alignof)
-CONSTANT_OWNERSHIP_BUILTIN(Trivial, MustBeLive, AllocRaw)
-CONSTANT_OWNERSHIP_BUILTIN(Trivial, MustBeLive, And)
-CONSTANT_OWNERSHIP_BUILTIN(Trivial, MustBeLive, AssertConf)
-CONSTANT_OWNERSHIP_BUILTIN(Trivial, MustBeLive, AssignCopyArrayNoAlias)
-CONSTANT_OWNERSHIP_BUILTIN(Trivial, MustBeLive, AssignCopyArrayFrontToBack)
-CONSTANT_OWNERSHIP_BUILTIN(Trivial, MustBeLive, AssignCopyArrayBackToFront)
-CONSTANT_OWNERSHIP_BUILTIN(Trivial, MustBeLive, AssignTakeArray)
-CONSTANT_OWNERSHIP_BUILTIN(Trivial, MustBeLive, AssumeNonNegative)
-CONSTANT_OWNERSHIP_BUILTIN(Trivial, MustBeLive, AtomicLoad)
-CONSTANT_OWNERSHIP_BUILTIN(Trivial, MustBeLive, AtomicRMW)
-CONSTANT_OWNERSHIP_BUILTIN(Trivial, MustBeLive, AtomicStore)
-CONSTANT_OWNERSHIP_BUILTIN(Trivial, MustBeLive, BitCast)
-CONSTANT_OWNERSHIP_BUILTIN(Trivial, MustBeLive, CanBeObjCClass)
-CONSTANT_OWNERSHIP_BUILTIN(Trivial, MustBeLive, CmpXChg)
-CONSTANT_OWNERSHIP_BUILTIN(Trivial, MustBeLive, CondUnreachable)
-CONSTANT_OWNERSHIP_BUILTIN(Trivial, MustBeLive, CopyArray)
-CONSTANT_OWNERSHIP_BUILTIN(Trivial, MustBeLive, DeallocRaw)
-CONSTANT_OWNERSHIP_BUILTIN(Trivial, MustBeLive, DestroyArray)
-CONSTANT_OWNERSHIP_BUILTIN(Trivial, MustBeLive, ExactSDiv)
-CONSTANT_OWNERSHIP_BUILTIN(Trivial, MustBeLive, ExactUDiv)
-CONSTANT_OWNERSHIP_BUILTIN(Trivial, MustBeLive, ExtractElement)
-CONSTANT_OWNERSHIP_BUILTIN(Trivial, MustBeLive, FAdd)
-CONSTANT_OWNERSHIP_BUILTIN(Trivial, MustBeLive, FCMP_OEQ)
-CONSTANT_OWNERSHIP_BUILTIN(Trivial, MustBeLive, FCMP_OGE)
-CONSTANT_OWNERSHIP_BUILTIN(Trivial, MustBeLive, FCMP_OGT)
-CONSTANT_OWNERSHIP_BUILTIN(Trivial, MustBeLive, FCMP_OLE)
-CONSTANT_OWNERSHIP_BUILTIN(Trivial, MustBeLive, FCMP_OLT)
-CONSTANT_OWNERSHIP_BUILTIN(Trivial, MustBeLive, FCMP_ONE)
-CONSTANT_OWNERSHIP_BUILTIN(Trivial, MustBeLive, FCMP_ORD)
-CONSTANT_OWNERSHIP_BUILTIN(Trivial, MustBeLive, FCMP_UEQ)
-CONSTANT_OWNERSHIP_BUILTIN(Trivial, MustBeLive, FCMP_UGE)
-CONSTANT_OWNERSHIP_BUILTIN(Trivial, MustBeLive, FCMP_UGT)
-CONSTANT_OWNERSHIP_BUILTIN(Trivial, MustBeLive, FCMP_ULE)
-CONSTANT_OWNERSHIP_BUILTIN(Trivial, MustBeLive, FCMP_ULT)
-CONSTANT_OWNERSHIP_BUILTIN(Trivial, MustBeLive, FCMP_UNE)
-CONSTANT_OWNERSHIP_BUILTIN(Trivial, MustBeLive, FCMP_UNO)
-CONSTANT_OWNERSHIP_BUILTIN(Trivial, MustBeLive, FDiv)
-CONSTANT_OWNERSHIP_BUILTIN(Trivial, MustBeLive, FMul)
-CONSTANT_OWNERSHIP_BUILTIN(Trivial, MustBeLive, FNeg)
-CONSTANT_OWNERSHIP_BUILTIN(Trivial, MustBeLive, FPExt)
-CONSTANT_OWNERSHIP_BUILTIN(Trivial, MustBeLive, FPToSI)
-CONSTANT_OWNERSHIP_BUILTIN(Trivial, MustBeLive, FPToUI)
-CONSTANT_OWNERSHIP_BUILTIN(Trivial, MustBeLive, FPTrunc)
-CONSTANT_OWNERSHIP_BUILTIN(Trivial, MustBeLive, FRem)
-CONSTANT_OWNERSHIP_BUILTIN(Trivial, MustBeLive, FSub)
-CONSTANT_OWNERSHIP_BUILTIN(Trivial, MustBeLive, Fence)
-CONSTANT_OWNERSHIP_BUILTIN(Trivial, MustBeLive, GetObjCTypeEncoding)
-CONSTANT_OWNERSHIP_BUILTIN(Trivial, MustBeLive, ICMP_EQ)
-CONSTANT_OWNERSHIP_BUILTIN(Trivial, MustBeLive, ICMP_NE)
-CONSTANT_OWNERSHIP_BUILTIN(Trivial, MustBeLive, ICMP_SGE)
-CONSTANT_OWNERSHIP_BUILTIN(Trivial, MustBeLive, ICMP_SGT)
-CONSTANT_OWNERSHIP_BUILTIN(Trivial, MustBeLive, ICMP_SLE)
-CONSTANT_OWNERSHIP_BUILTIN(Trivial, MustBeLive, ICMP_SLT)
-CONSTANT_OWNERSHIP_BUILTIN(Trivial, MustBeLive, ICMP_UGE)
-CONSTANT_OWNERSHIP_BUILTIN(Trivial, MustBeLive, ICMP_UGT)
-CONSTANT_OWNERSHIP_BUILTIN(Trivial, MustBeLive, ICMP_ULE)
-CONSTANT_OWNERSHIP_BUILTIN(Trivial, MustBeLive, ICMP_ULT)
-CONSTANT_OWNERSHIP_BUILTIN(Trivial, MustBeLive, InsertElement)
-CONSTANT_OWNERSHIP_BUILTIN(Trivial, MustBeLive, IntToFPWithOverflow)
-CONSTANT_OWNERSHIP_BUILTIN(Trivial, MustBeLive, IntToPtr)
-CONSTANT_OWNERSHIP_BUILTIN(Trivial, MustBeLive, IsOptionalType)
-CONSTANT_OWNERSHIP_BUILTIN(Trivial, MustBeLive, IsPOD)
-CONSTANT_OWNERSHIP_BUILTIN(Trivial, MustBeLive, IsBitwiseTakable)
-CONSTANT_OWNERSHIP_BUILTIN(Trivial, MustBeLive, IsSameMetatype)
-CONSTANT_OWNERSHIP_BUILTIN(Trivial, MustBeLive, LShr)
-CONSTANT_OWNERSHIP_BUILTIN(Trivial, MustBeLive, Mul)
-CONSTANT_OWNERSHIP_BUILTIN(Trivial, MustBeLive, OnFastPath)
-CONSTANT_OWNERSHIP_BUILTIN(Trivial, MustBeLive, Once)
-CONSTANT_OWNERSHIP_BUILTIN(Trivial, MustBeLive, OnceWithContext)
-CONSTANT_OWNERSHIP_BUILTIN(Trivial, MustBeLive, Or)
-CONSTANT_OWNERSHIP_BUILTIN(Trivial, MustBeLive, PtrToInt)
-CONSTANT_OWNERSHIP_BUILTIN(Trivial, MustBeLive, SAddOver)
-CONSTANT_OWNERSHIP_BUILTIN(Trivial, MustBeLive, SDiv)
-CONSTANT_OWNERSHIP_BUILTIN(Trivial, MustBeLive, SExt)
-CONSTANT_OWNERSHIP_BUILTIN(Trivial, MustBeLive, SExtOrBitCast)
-CONSTANT_OWNERSHIP_BUILTIN(Trivial, MustBeLive, SIToFP)
-CONSTANT_OWNERSHIP_BUILTIN(Trivial, MustBeLive, SMulOver)
-CONSTANT_OWNERSHIP_BUILTIN(Trivial, MustBeLive, SRem)
-CONSTANT_OWNERSHIP_BUILTIN(Trivial, MustBeLive, SSubOver)
-CONSTANT_OWNERSHIP_BUILTIN(Trivial, MustBeLive, SToSCheckedTrunc)
-CONSTANT_OWNERSHIP_BUILTIN(Trivial, MustBeLive, SToUCheckedTrunc)
-CONSTANT_OWNERSHIP_BUILTIN(Trivial, MustBeLive, SUCheckedConversion)
-CONSTANT_OWNERSHIP_BUILTIN(Trivial, MustBeLive, Shl)
-CONSTANT_OWNERSHIP_BUILTIN(Trivial, MustBeLive, Sizeof)
-CONSTANT_OWNERSHIP_BUILTIN(Trivial, MustBeLive, StaticReport)
-CONSTANT_OWNERSHIP_BUILTIN(Trivial, MustBeLive, Strideof)
-CONSTANT_OWNERSHIP_BUILTIN(Trivial, MustBeLive, StringObjectOr)
-CONSTANT_OWNERSHIP_BUILTIN(Trivial, MustBeLive, Sub)
-CONSTANT_OWNERSHIP_BUILTIN(Trivial, MustBeLive, TakeArrayNoAlias)
-CONSTANT_OWNERSHIP_BUILTIN(Trivial, MustBeLive, TakeArrayBackToFront)
-CONSTANT_OWNERSHIP_BUILTIN(Trivial, MustBeLive, TakeArrayFrontToBack)
-CONSTANT_OWNERSHIP_BUILTIN(Trivial, MustBeLive, Trunc)
-CONSTANT_OWNERSHIP_BUILTIN(Trivial, MustBeLive, TruncOrBitCast)
-CONSTANT_OWNERSHIP_BUILTIN(Trivial, MustBeLive, TSanInoutAccess)
-CONSTANT_OWNERSHIP_BUILTIN(Trivial, MustBeLive, UAddOver)
-CONSTANT_OWNERSHIP_BUILTIN(Trivial, MustBeLive, UDiv)
-CONSTANT_OWNERSHIP_BUILTIN(Trivial, MustBeLive, UIToFP)
-CONSTANT_OWNERSHIP_BUILTIN(Trivial, MustBeLive, UMulOver)
-CONSTANT_OWNERSHIP_BUILTIN(Trivial, MustBeLive, URem)
-CONSTANT_OWNERSHIP_BUILTIN(Trivial, MustBeLive, USCheckedConversion)
-CONSTANT_OWNERSHIP_BUILTIN(Trivial, MustBeLive, USubOver)
-CONSTANT_OWNERSHIP_BUILTIN(Trivial, MustBeLive, UToSCheckedTrunc)
-CONSTANT_OWNERSHIP_BUILTIN(Trivial, MustBeLive, UToUCheckedTrunc)
-CONSTANT_OWNERSHIP_BUILTIN(Trivial, MustBeLive, Unreachable)
-CONSTANT_OWNERSHIP_BUILTIN(Trivial, MustBeLive, UnsafeGuaranteedEnd)
-CONSTANT_OWNERSHIP_BUILTIN(Trivial, MustBeLive, Xor)
-CONSTANT_OWNERSHIP_BUILTIN(Trivial, MustBeLive, ZExt)
-CONSTANT_OWNERSHIP_BUILTIN(Trivial, MustBeLive, ZExtOrBitCast)
-CONSTANT_OWNERSHIP_BUILTIN(Trivial, MustBeLive, ZeroInitializer)
-CONSTANT_OWNERSHIP_BUILTIN(Trivial, MustBeLive, Swift3ImplicitObjCEntrypoint)
-
-// SWIFT_ENABLE_TENSORFLOW
-CONSTANT_OWNERSHIP_BUILTIN(Trivial, MustBeLive, TensorFlowSend)
-CONSTANT_OWNERSHIP_BUILTIN(Trivial, MustBeLive, TensorFlowReceive)
-CONSTANT_OWNERSHIP_BUILTIN(Trivial, MustBeLive, AutoDiffCreateTape)
-CONSTANT_OWNERSHIP_BUILTIN(Trivial, MustBeLive, AutoDiffPushToTape)
-CONSTANT_OWNERSHIP_BUILTIN(Trivial, MustBeLive, AutoDiffPopFromTape)
-CONSTANT_OWNERSHIP_BUILTIN(Trivial, MustBeLive, AutoDiffDestroyTape)
-CONSTANT_OWNERSHIP_BUILTIN(Trivial, MustBeLive, PoundAssert)
-#undef CONSTANT_OWNERSHIP_BUILTIN
-
-// Builtins that should be lowered to SIL instructions so we should never see
-// them.
-#define BUILTIN_SIL_OPERATION(ID, NAME, CATEGORY)                              \
-  OwnershipUseCheckerResult                                                    \
-      OwnershipCompatibilityBuiltinUseChecker::visit##ID(BuiltinInst *BI,      \
-                                                         StringRef Attr) {     \
-    llvm_unreachable("Builtin should have been lowered to SIL instruction?!"); \
-  }
-#define BUILTIN(X, Y, Z)
-#include "swift/AST/Builtins.def"
-
-OwnershipUseCheckerResult
-OwnershipCompatibilityUseChecker::visitBuiltinInst(BuiltinInst *BI) {
-  return OwnershipCompatibilityBuiltinUseChecker(*this).check(BI);
-}
-
-// SWIFT_ENABLE_TENSORFLOW
-OwnershipUseCheckerResult
-OwnershipCompatibilityUseChecker::visitGraphOperationInst(
-    GraphOperationInst *GI) {
-  // Graph ops take operands at +0.
-  return {true, UseLifetimeConstraint::MustBeLive};
-}
-
-//===----------------------------------------------------------------------===//
-=======
->>>>>>> 2bc198e8
 //                         SILValueOwnershipChecker
 //===----------------------------------------------------------------------===//
 
